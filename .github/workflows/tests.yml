# For documentation on GitHub Actions Workflows, see:
# https://docs.github.com/en/actions/reference/workflow-syntax-for-github-actions
name: Tests
on:
  pull_request:
    types: [opened, synchronize, reopened]
  push:
    branches: [master]

jobs:
  tests:
    strategy:
      matrix:
        os: [ubuntu-latest, macos-latest, windows-latest]
        python-version: ["3.9", "3.10", "3.11", "3.12", "3.13", "3.14-dev"]
      fail-fast: false

    runs-on: ${{ matrix.os }}
    defaults:
      run:
        shell: bash
    steps:
      - name: Check out
        uses: actions/checkout@v4
        with:
          fetch-depth: 0 # Needed for setuptools_scm to work correctly
      - name: Install uv
        uses: astral-sh/setup-uv@v6

      - name: Set up Python ${{ matrix.python-version }}
        uses: actions/setup-python@v5
        with:
          python-version: ${{ matrix.python-version }}
          allow-prereleases: true
      - name: Install the project
        run: uv sync --all-extras --dev

      - name: Run tests
        run: uv run inv pytest --junit --no-pty --base

      - name: Run isolated tests
        run: uv run inv pytest --junit --no-pty --isolated

<<<<<<< HEAD
      - name: Upload test results to Codecov
        if: ${{ !cancelled() }}
        uses: codecov/test-results-action@v1
        with:
          files: ./junit.xml,!./cache
          flags: python${{ matrix.python-version }}
          name: codecov-umbrella-test-results
          token: ${{ secrets.CODECOV_TOKEN }}
      - name: Upload coverage to Codecov
        uses: codecov/codecov-action@v4
        with:
          directory: ./coverage/reports/
          env_vars: OS,PYTHON
          fail_ci_if_error: true
          files: ./coverage1.xml,./coverage2.xml,!./cache
          flags: unittests
          name: codecov-umbrella
          token: ${{ secrets.CODECOV_TOKEN }}
          verbose: true
=======
      - name: Upload coverage reports to Codecov with GitHub Action on Python 3.13 for each OS
        uses: codecov/codecov-action@v5
        if: ${{ matrix.python-version == '3.13' }}
>>>>>>> 5f21816a
<|MERGE_RESOLUTION|>--- conflicted
+++ resolved
@@ -41,7 +41,6 @@
       - name: Run isolated tests
         run: uv run inv pytest --junit --no-pty --isolated
 
-<<<<<<< HEAD
       - name: Upload test results to Codecov
         if: ${{ !cancelled() }}
         uses: codecov/test-results-action@v1
@@ -51,7 +50,7 @@
           name: codecov-umbrella-test-results
           token: ${{ secrets.CODECOV_TOKEN }}
       - name: Upload coverage to Codecov
-        uses: codecov/codecov-action@v4
+        uses: codecov/codecov-action@v5
         with:
           directory: ./coverage/reports/
           env_vars: OS,PYTHON
@@ -60,9 +59,4 @@
           flags: unittests
           name: codecov-umbrella
           token: ${{ secrets.CODECOV_TOKEN }}
-          verbose: true
-=======
-      - name: Upload coverage reports to Codecov with GitHub Action on Python 3.13 for each OS
-        uses: codecov/codecov-action@v5
-        if: ${{ matrix.python-version == '3.13' }}
->>>>>>> 5f21816a
+          verbose: true