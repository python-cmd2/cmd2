--- conflicted
+++ resolved
@@ -50,13 +50,8 @@
         self._cmd.poutput(', '.join(['{}']*len(args)).format(*args))
         self._cmd.last_result = {'args': args}
 
-<<<<<<< HEAD
-    def complete_durian(self, cmd: cmd2.Cmd, text: str, line: str, begidx: int, endidx: int) -> List[str]:
-        return cmd.basic_complete(text, line, begidx, endidx, ['stinks', 'smells', 'disgusting'])
-=======
     def complete_durian(self, text: str, line: str, begidx: int, endidx: int) -> List[str]:
-        return utils.basic_complete(text, line, begidx, endidx, ['stinks', 'smells', 'disgusting'])
->>>>>>> 5dd2d03e
+        return self._cmd.basic_complete(text, line, begidx, endidx, ['stinks', 'smells', 'disgusting'])
 
     elderberry_parser = cmd2.Cmd2ArgumentParser('elderberry')
     elderberry_parser.add_argument('arg1')
@@ -638,7 +633,7 @@
 
     def complete_states(self, text: str, line: str, begidx: int, endidx: int) -> List[str]:
         assert self is complete_states_expected_self
-        return cmd.basic_complete(text, line, begidx, endidx, self.states)
+        return self._cmd.basic_complete(text, line, begidx, endidx, self.states)
 
 
 class SubclassCommandSetCase1(WithCompleterCommandSet):
