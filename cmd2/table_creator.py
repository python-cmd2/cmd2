# coding=utf-8
"""
cmd2 table creation API
This API is built upon two core classes: Column and TableCreator
The general use case is to inherit from TableCreator to create a table class with custom formatting options.
There are already implemented and ready-to-use examples of this below TableCreator's code.
"""
import copy
import enum
import functools
import io
<<<<<<< HEAD
from collections import deque
from typing import Any, Optional, Sequence, Tuple, Union

from wcwidth import wcwidth

from . import ansi, constants, utils
=======
from collections import (
    deque,
)
from enum import (
    Enum,
)
from typing import (
    Any,
    Optional,
    Sequence,
    Tuple,
    Union,
)

from wcwidth import (
    wcwidth,
)

from . import (
    ansi,
    constants,
    utils,
)
>>>>>>> a3b1b6dd

# This is needed for compatibility with early versions of Python 3.5 prior to 3.5.4
try:
    from typing import Deque
except ImportError:  # pragma: no cover
    import typing

    # The following copied from the implementation of Deque in Python 3.5.4
    # noinspection PyProtectedMember, PyUnresolvedReferences
    class Deque(deque, typing.MutableSequence[typing.T]):
        __slots__ = ()
        __extra__ = deque

        def __new__(cls, *args, **kwds):
            if typing._geqv(cls, Deque):
                raise TypeError('Type Deque cannot be instantiated; use deque() instead')
            return typing._generic_new(deque, cls, *args, **kwds)


# Constants
EMPTY = ''
SPACE = ' '


class HorizontalAlignment(enum.Enum):
    """Horizontal alignment of text in a cell"""
    LEFT = 1
    CENTER = 2
    RIGHT = 3


class VerticalAlignment(enum.Enum):
    """Vertical alignment of text in a cell"""
    TOP = 1
    MIDDLE = 2
    BOTTOM = 3


class Column:
    """Table column configuration"""
    def __init__(self, header: str, *, width: Optional[int] = None,
                 header_horiz_align: HorizontalAlignment = HorizontalAlignment.LEFT,
                 header_vert_align: VerticalAlignment = VerticalAlignment.BOTTOM,
                 data_horiz_align: HorizontalAlignment = HorizontalAlignment.LEFT,
                 data_vert_align: VerticalAlignment = VerticalAlignment.TOP,
                 max_data_lines: Union[int, float] = constants.INFINITY) -> None:
        """
        Column initializer

        :param header: label for column header
        :param width: display width of column. This does not account for any borders or padding which
                      may be added (e.g pre_line, inter_cell, and post_line). Header and data text wrap within
                      this width using word-based wrapping (defaults to width of header or 1 if header is blank)
        :param header_horiz_align: horizontal alignment of header cells (defaults to left)
        :param header_vert_align: vertical alignment of header cells (defaults to bottom)
        :param data_horiz_align: horizontal alignment of data cells (defaults to left)
        :param data_vert_align: vertical alignment of data cells (defaults to top)
        :param max_data_lines: maximum lines allowed in a data cell. If line count exceeds this, then the final
                               line displayed will be truncated with an ellipsis. (defaults to INFINITY)
        :raises: ValueError if width is less than 1
        :raises: ValueError if max_data_lines is less than 1
        """
        self.header = header

        if width is None:
            # Use the width of the widest line in the header or 1 if the header has no width
            line_widths = [ansi.style_aware_wcswidth(line) for line in self.header.splitlines()]
            line_widths.append(1)
            self.width = max(line_widths)
        elif width < 1:
            raise ValueError("Column width cannot be less than 1")
        else:
            self.width = width

        self.header_horiz_align = header_horiz_align
        self.header_vert_align = header_vert_align
        self.data_horiz_align = data_horiz_align
        self.data_vert_align = data_vert_align

        if max_data_lines < 1:
            raise ValueError("Max data lines cannot be less than 1")

        self.max_data_lines = max_data_lines


class TableCreator:
    """
    Base table creation class. This class handles ANSI style sequences and characters with display widths greater than 1
    when performing width calculations. It was designed with the ability to build tables one row at a time. This helps
    when you have large data sets that you don't want to hold in memory or when you receive portions of the data set
    incrementally.

    TableCreator has one public method: generate_row()

    This function and the Column class provide all features needed to build tables with headers, borders, colors,
    horizontal and vertical alignment, and wrapped text. However, it's generally easier to inherit from this class and
    implement a more granular API rather than use TableCreator directly. There are ready-to-use examples of this
    defined after this class.
    """
    def __init__(self, cols: Sequence[Column], *, tab_width: int = 4) -> None:
        """
        TableCreator initializer

        :param cols: column definitions for this table
        :param tab_width: all tabs will be replaced with this many spaces. If a row's fill_char is a tab,
                          then it will be converted to one space.
        """
        self.cols = copy.copy(cols)
        self.tab_width = tab_width

    @staticmethod
    def _wrap_long_word(word: str, max_width: int, max_lines: Union[int, float], is_last_word: bool) -> Tuple[str, int, int]:
        """
        Used by _wrap_text() to wrap a long word over multiple lines

        :param word: word being wrapped
        :param max_width: maximum display width of a line
        :param max_lines: maximum lines to wrap before ending the last line displayed with an ellipsis
        :param is_last_word: True if this is the last word of the total text being wrapped
        :return: Tuple(wrapped text, lines used, display width of last line)
        """
        styles = utils.get_styles_in_text(word)
        wrapped_buf = io.StringIO()

        # How many lines we've used
        total_lines = 1

        # Display width of the current line we are building
        cur_line_width = 0

        char_index = 0
        while char_index < len(word):
            # We've reached the last line. Let truncate_line do the rest.
            if total_lines == max_lines:
                # If this isn't the last word, but it's gonna fill the final line, then force truncate_line
                # to place an ellipsis at the end of it by making the word too wide.
                remaining_word = word[char_index:]
                if not is_last_word and ansi.style_aware_wcswidth(remaining_word) == max_width:
                    remaining_word += "EXTRA"

                truncated_line = utils.truncate_line(remaining_word, max_width)
                cur_line_width = ansi.style_aware_wcswidth(truncated_line)
                wrapped_buf.write(truncated_line)
                break

            # Check if we're at a style sequence. These don't count toward display width.
            if char_index in styles:
                wrapped_buf.write(styles[char_index])
                char_index += len(styles[char_index])
                continue

            cur_char = word[char_index]
            cur_char_width = wcwidth(cur_char)

            if cur_char_width > max_width:
                # We have a case where the character is wider than max_width. This can happen if max_width
                # is 1 and the text contains wide characters (e.g. East Asian). Replace it with an ellipsis.
                cur_char = constants.HORIZONTAL_ELLIPSIS
                cur_char_width = wcwidth(cur_char)

            if cur_line_width + cur_char_width > max_width:
                # Adding this char will exceed the max_width. Start a new line.
                wrapped_buf.write('\n')
                total_lines += 1
                cur_line_width = 0
                continue

            # Add this character and move to the next one
            cur_line_width += cur_char_width
            wrapped_buf.write(cur_char)
            char_index += 1

        return wrapped_buf.getvalue(), total_lines, cur_line_width

    @staticmethod
    def _wrap_text(text: str, max_width: int, max_lines: Union[int, float]) -> str:
        """
        Wrap text into lines with a display width no longer than max_width. This function breaks words on whitespace
        boundaries. If a word is longer than the space remaining on a line, then it will start on a new line.
        ANSI escape sequences do not count toward the width of a line.

        :param text: text to be wrapped
        :param max_width: maximum display width of a line
        :param max_lines: maximum lines to wrap before ending the last line displayed with an ellipsis
        :return: wrapped text
        """
        def add_word(word_to_add: str, is_last_word: bool):
            """
            Called from loop to add a word to the wrapped text

            :param word_to_add: the word being added
            :param is_last_word: True if this is the last word of the total text being wrapped
            """
            nonlocal cur_line_width
            nonlocal total_lines

            # No more space to add word
            if total_lines == max_lines and cur_line_width == max_width:
                return

            word_width = ansi.style_aware_wcswidth(word_to_add)

            # If the word is wider than max width of a line, attempt to start it on its own line and wrap it
            if word_width > max_width:
                room_to_add = True

                if cur_line_width > 0:
                    # The current line already has text, check if there is room to create a new line
                    if total_lines < max_lines:
                        wrapped_buf.write('\n')
                        total_lines += 1
                    else:
                        # We will truncate this word on the remaining line
                        room_to_add = False

                if room_to_add:
                    wrapped_word, lines_used, cur_line_width = TableCreator._wrap_long_word(word_to_add,
                                                                                            max_width,
                                                                                            max_lines - total_lines + 1,
                                                                                            is_last_word)
                    # Write the word to the buffer
                    wrapped_buf.write(wrapped_word)
                    total_lines += lines_used - 1
                    return

            # We aren't going to wrap the word across multiple lines
            remaining_width = max_width - cur_line_width

            # Check if we need to start a new line
            if word_width > remaining_width and total_lines < max_lines:
                # Save the last character in wrapped_buf, which can't be empty at this point.
                seek_pos = wrapped_buf.tell() - 1
                wrapped_buf.seek(seek_pos)
                last_char = wrapped_buf.read()

                wrapped_buf.write('\n')
                total_lines += 1
                cur_line_width = 0
                remaining_width = max_width

                # Only when a space is following a space do we want to start the next line with it.
                if word_to_add == SPACE and last_char != SPACE:
                    return

            # Check if we've hit the last line we're allowed to create
            if total_lines == max_lines:
                # If this word won't fit, truncate it
                if word_width > remaining_width:
                    word_to_add = utils.truncate_line(word_to_add, remaining_width)
                    word_width = remaining_width

                # If this isn't the last word, but it's gonna fill the final line, then force truncate_line
                # to place an ellipsis at the end of it by making the word too wide.
                elif not is_last_word and word_width == remaining_width:
                    word_to_add = utils.truncate_line(word_to_add + "EXTRA", remaining_width)

            cur_line_width += word_width
            wrapped_buf.write(word_to_add)

        ############################################################################################################
        # _wrap_text() main code
        ############################################################################################################
        # Buffer of the wrapped text
        wrapped_buf = io.StringIO()

        # How many lines we've used
        total_lines = 0

        # Respect the existing line breaks
        data_str_lines = text.splitlines()
        for data_line_index, data_line in enumerate(data_str_lines):
            total_lines += 1

            if data_line_index > 0:
                wrapped_buf.write('\n')

            # Locate the styles in this line
            styles = utils.get_styles_in_text(data_line)

            # Display width of the current line we are building
            cur_line_width = 0

            # Current word being built
            cur_word_buf = io.StringIO()

            char_index = 0
            while char_index < len(data_line):
                if total_lines == max_lines and cur_line_width == max_width:
                    break

                # Check if we're at a style sequence. These don't count toward display width.
                if char_index in styles:
                    cur_word_buf.write(styles[char_index])
                    char_index += len(styles[char_index])
                    continue

                cur_char = data_line[char_index]
                if cur_char == SPACE:
                    # If we've reached the end of a word, then add the word to the wrapped text
                    if cur_word_buf.tell() > 0:
                        # is_last_word is False since there is a space after the word
                        add_word(cur_word_buf.getvalue(), is_last_word=False)
                        cur_word_buf = io.StringIO()

                    # Add the space to the wrapped text
                    last_word = data_line_index == len(data_str_lines) - 1 and char_index == len(data_line) - 1
                    add_word(cur_char, last_word)
                else:
                    # Add this character to the word buffer
                    cur_word_buf.write(cur_char)

                char_index += 1

            # Add the final word of this line if it's been started
            if cur_word_buf.tell() > 0:
                last_word = data_line_index == len(data_str_lines) - 1 and char_index == len(data_line)
                add_word(cur_word_buf.getvalue(), last_word)

            # Stop line loop if we've written to max_lines
            if total_lines == max_lines:
                # If this isn't the last data line and there is space left on the final wrapped line, then add an ellipsis
                if data_line_index < len(data_str_lines) - 1 and cur_line_width < max_width:
                    wrapped_buf.write(constants.HORIZONTAL_ELLIPSIS)
                break

        return wrapped_buf.getvalue()

    def _generate_cell_lines(self, cell_data: Any, is_header: bool, col: Column, fill_char: str) -> Tuple[Deque[str], int]:
        """
        Generate the lines of a table cell

        :param cell_data: data to be included in cell
        :param is_header: True if writing a header cell, otherwise writing a data cell
        :param col: Column definition for this cell
        :param fill_char: character that fills remaining space in a cell. If your text has a background color,
                          then give fill_char the same background color. (Cannot be a line breaking character)
        :return: Tuple of cell lines deque and the display width of the cell
        """
        # Convert data to string and replace tabs with spaces
        data_str = str(cell_data).replace('\t', SPACE * self.tab_width)

        # Wrap text in this cell
        max_lines = constants.INFINITY if is_header else col.max_data_lines
        wrapped_text = self._wrap_text(data_str, col.width, max_lines)

        # Align the text horizontally
        horiz_alignment = col.header_horiz_align if is_header else col.data_horiz_align
        if horiz_alignment == HorizontalAlignment.LEFT:
            text_alignment = utils.TextAlignment.LEFT
        elif horiz_alignment == HorizontalAlignment.CENTER:
            text_alignment = utils.TextAlignment.CENTER
        else:
            text_alignment = utils.TextAlignment.RIGHT

        aligned_text = utils.align_text(wrapped_text, fill_char=fill_char, width=col.width, alignment=text_alignment)

        lines = deque(aligned_text.splitlines())
        cell_width = max([ansi.style_aware_wcswidth(line) for line in lines])
        return lines, cell_width

    def generate_row(self, *, row_data: Optional[Sequence[Any]] = None, fill_char: str = SPACE,
                     pre_line: str = EMPTY, inter_cell: str = (2 * SPACE), post_line: str = EMPTY) -> str:
        """
        Generate a header or data table row

        :param row_data: If this is None then a header row is generated. Otherwise data should have an entry for each
                         column in the row. (Defaults to None)
        :param fill_char: character that fills remaining space in a cell. Defaults to space. If this is a tab, then it will
                          be converted to one space. (Cannot be a line breaking character)
        :param pre_line: string to print before each line of a row. This can be used for a left row border and
                         padding before the first cell's text. (Defaults to blank)
        :param inter_cell: string to print where two cells meet. This can be used for a border between cells and padding
                           between it and the 2 cells' text. (Defaults to 2 spaces)
        :param post_line: string to print after each line of a row. This can be used for padding after the last cell's text
                          and a right row border. (Defaults to blank)
        :return: row string
        :raises: ValueError if data isn't the same length as self.cols
        :raises: TypeError if fill_char is more than one character (not including ANSI style sequences)
        :raises: ValueError if fill_char, pre_line, inter_cell, or post_line contains an unprintable
                 character like a newline
        """
        class Cell:
            """Inner class which represents a table cell"""
            def __init__(self) -> None:
                # Data in this cell split into individual lines
                self.lines = []

                # Display width of this cell
                self.width = 0

        if row_data is None:
            row_data = [col.header for col in self.cols]
            is_header = True
        else:
            if len(row_data) != len(self.cols):
                raise ValueError("Length of row_data must match length of cols")
            is_header = False

        # Replace tabs (tabs in data strings will be handled in _generate_cell_lines())
        fill_char = fill_char.replace('\t', SPACE)
        pre_line = pre_line.replace('\t', SPACE * self.tab_width)
        inter_cell = inter_cell.replace('\t', SPACE * self.tab_width)
        post_line = post_line.replace('\t', SPACE * self.tab_width)

        # Validate fill_char character count
        if len(ansi.strip_style(fill_char)) != 1:
            raise TypeError("Fill character must be exactly one character long")

        # Look for unprintable characters
        validation_dict = {'fill_char': fill_char, 'pre_line': pre_line,
                           'inter_cell': inter_cell, 'post_line': post_line}
        for key, val in validation_dict.items():
            if ansi.style_aware_wcswidth(val) == -1:
                raise (ValueError("{} contains an unprintable character".format(key)))

        # Number of lines this row uses
        total_lines = 0

        # Generate the cells for this row
        cells = list()

        for col_index, col in enumerate(self.cols):
            cell = Cell()
            cell.lines, cell.width = self._generate_cell_lines(row_data[col_index], is_header, col, fill_char)
            cells.append(cell)
            total_lines = max(len(cell.lines), total_lines)

        row_buf = io.StringIO()

        # Vertically align each cell
        for cell_index, cell in enumerate(cells):
            col = self.cols[cell_index]
            vert_align = col.header_vert_align if is_header else col.data_vert_align

            # Check if this cell need vertical filler
            line_diff = total_lines - len(cell.lines)
            if line_diff == 0:
                continue

            # Add vertical filler lines
            padding_line = utils.align_left(EMPTY, fill_char=fill_char, width=cell.width)
            if vert_align == VerticalAlignment.TOP:
                to_top = 0
                to_bottom = line_diff
            elif vert_align == VerticalAlignment.MIDDLE:
                to_top = line_diff // 2
                to_bottom = line_diff - to_top
            else:
                to_top = line_diff
                to_bottom = 0

            for i in range(to_top):
                cell.lines.appendleft(padding_line)
            for i in range(to_bottom):
                cell.lines.append(padding_line)

        # Build this row one line at a time
        for line_index in range(total_lines):
            for cell_index, cell in enumerate(cells):
                if cell_index == 0:
                    row_buf.write(pre_line)

                row_buf.write(cell.lines[line_index])

                if cell_index < len(self.cols) - 1:
                    row_buf.write(inter_cell)
                if cell_index == len(self.cols) - 1:
                    row_buf.write(post_line)

            # Add a newline if this is not the last line
            if line_index < total_lines - 1:
                row_buf.write('\n')

        return row_buf.getvalue()


############################################################################################################
# The following are implementations of TableCreator which demonstrate how to make various types
# of tables. They can be used as-is or serve as inspiration for other custom table classes.
############################################################################################################
class SimpleTable(TableCreator):
    """
    Implementation of TableCreator which generates a borderless table with an optional divider row after the header.
    This class can be used to create the whole table at once or one row at a time.
    """
    # Spaces between cells
    INTER_CELL = 2 * SPACE

    def __init__(self, cols: Sequence[Column], *, tab_width: int = 4, divider_char: Optional[str] = '-') -> None:
        """
        SimpleTable initializer

        :param cols: column definitions for this table
        :param tab_width: all tabs will be replaced with this many spaces. If a row's fill_char is a tab,
                          then it will be converted to one space.
        :param divider_char: optional character used to build the header divider row. Set this to None if you don't
                             want a divider row. Defaults to dash. (Cannot be a line breaking character)
        :raises: TypeError if fill_char is more than one character (not including ANSI style sequences)
        :raises: ValueError if text or fill_char contains an unprintable character
        """
        if divider_char is not None:
            if len(ansi.strip_style(divider_char)) != 1:
                raise TypeError("Divider character must be exactly one character long")

            divider_char_width = ansi.style_aware_wcswidth(divider_char)
            if divider_char_width == -1:
                raise (ValueError("Divider character is an unprintable character"))

        super().__init__(cols, tab_width=tab_width)
        self.divider_char = divider_char

    @classmethod
    def base_width(cls, num_cols: int) -> int:
        """
        Utility method to calculate the display width required for a table before data is added to it.
        This is useful when determining how wide to make your columns to have a table be a specific width.

        :param num_cols: how many columns the table will have
        :return: base width
        :raises: ValueError if num_cols is less than 1
        """
        if num_cols < 1:
            raise ValueError("Column count cannot be less than 1")

        data_str = SPACE
        data_width = ansi.style_aware_wcswidth(data_str) * num_cols

        tbl = cls([Column(data_str)] * num_cols)
        data_row = tbl.generate_data_row([data_str] * num_cols)

        return ansi.style_aware_wcswidth(data_row) - data_width

    def total_width(self) -> int:
        """Calculate the total display width of this table"""
        base_width = self.base_width(len(self.cols))
        data_width = sum(col.width for col in self.cols)
        return base_width + data_width

    def generate_header(self) -> str:
        """Generate table header with an optional divider row"""
        header_buf = io.StringIO()

        # Create the header labels
        header = self.generate_row(inter_cell=self.INTER_CELL)
        header_buf.write(header)

        # Create the divider if necessary
        if self.divider_char is not None:
            total_width = self.total_width()
            divider_char_width = ansi.style_aware_wcswidth(self.divider_char)

            # Make divider as wide as table and use padding if width of
            # divider_char does not divide evenly into table width.
            divider = self.divider_char * (total_width // divider_char_width)
            divider += SPACE * (total_width % divider_char_width)

            header_buf.write('\n')
            header_buf.write(divider)
        return header_buf.getvalue()

    def generate_data_row(self, row_data: Sequence[Any]) -> str:
        """
        Generate a data row

        :param row_data: data with an entry for each column in the row
        :return: data row string
        """
        return self.generate_row(row_data=row_data, inter_cell=self.INTER_CELL)

    def generate_table(self, table_data: Sequence[Sequence[Any]], *,
                       include_header: bool = True, row_spacing: int = 1) -> str:
        """
        Generate a table from a data set

        :param table_data: Data with an entry for each data row of the table. Each entry should have data for
                           each column in the row.
        :param include_header: If True, then a header will be included at top of table. (Defaults to True)
        :param row_spacing: A number 0 or greater specifying how many blank lines to place between each row (Defaults to 1)
        :raises: ValueError if row_spacing is less than 0
        """
        if row_spacing < 0:
            raise ValueError("Row spacing cannot be less than 0")

        table_buf = io.StringIO()

        if include_header:
            header = self.generate_header()
            table_buf.write(header)
            if len(table_data) > 0:
                table_buf.write('\n')

        for index, row_data in enumerate(table_data):
            if index > 0 and row_spacing > 0:
                table_buf.write(row_spacing * '\n')

            row = self.generate_data_row(row_data)
            table_buf.write(row)
            if index < len(table_data) - 1:
                table_buf.write('\n')

        return table_buf.getvalue()


class BorderedTable(TableCreator):
    """
    Implementation of TableCreator which generates a table with borders around the table and between rows. Borders
    between columns can also be toggled. This class can be used to create the whole table at once or one row at a time.
    """
    def __init__(self, cols: Sequence[Column], *, tab_width: int = 4,
                 column_borders: bool = True, padding: int = 1) -> None:
        """
        BorderedTable initializer

        :param cols: column definitions for this table
        :param tab_width: all tabs will be replaced with this many spaces. If a row's fill_char is a tab,
                          then it will be converted to one space.
        :param column_borders: if True, borders between columns will be included. This gives the table a grid-like
                               appearance. Turning off column borders results in a unified appearance between
                               a row's cells. (Defaults to True)
        :param padding: number of spaces between text and left/right borders of cell
        :raises: ValueError if padding is less than 0
        """
        super().__init__(cols, tab_width=tab_width)
        self.empty_data = [EMPTY for _ in self.cols]
        self.column_borders = column_borders

        if padding < 0:
            raise ValueError("Padding cannot be less than 0")
        self.padding = padding

    @classmethod
    def base_width(cls, num_cols: int, *, column_borders: bool = True, padding: int = 1) -> int:
        """
        Utility method to calculate the display width required for a table before data is added to it.
        This is useful when determining how wide to make your columns to have a table be a specific width.

        :param num_cols: how many columns the table will have
        :param column_borders: if True, borders between columns will be included in the calculation (Defaults to True)
        :param padding: number of spaces between text and left/right borders of cell
        :return: base width
        :raises: ValueError if num_cols is less than 1
        """
        if num_cols < 1:
            raise ValueError("Column count cannot be less than 1")

        data_str = SPACE
        data_width = ansi.style_aware_wcswidth(data_str) * num_cols

        tbl = cls([Column(data_str)] * num_cols, column_borders=column_borders, padding=padding)
        data_row = tbl.generate_data_row([data_str] * num_cols)

        return ansi.style_aware_wcswidth(data_row) - data_width

    def total_width(self) -> int:
        """Calculate the total display width of this table"""
        base_width = self.base_width(len(self.cols), column_borders=self.column_borders, padding=self.padding)
        data_width = sum(col.width for col in self.cols)
        return base_width + data_width

    def generate_table_top_border(self):
        """Generate a border which appears at the top of the header and data section"""
        pre_line = '╔' + self.padding * '═'

        inter_cell = self.padding * '═'
        if self.column_borders:
            inter_cell += "╤"
        inter_cell += self.padding * '═'

        post_line = self.padding * '═' + '╗'

        return self.generate_row(row_data=self.empty_data, fill_char='═', pre_line=pre_line,
                                 inter_cell=inter_cell, post_line=post_line)

    def generate_header_bottom_border(self):
        """Generate a border which appears at the bottom of the header"""
        pre_line = '╠' + self.padding * '═'

        inter_cell = self.padding * '═'
        if self.column_borders:
            inter_cell += '╪'
        inter_cell += self.padding * '═'

        post_line = self.padding * '═' + '╣'

        return self.generate_row(row_data=self.empty_data, fill_char='═', pre_line=pre_line,
                                 inter_cell=inter_cell, post_line=post_line)

    def generate_row_bottom_border(self):
        """Generate a border which appears at the bottom of rows"""
        pre_line = '╟' + self.padding * '─'

        inter_cell = self.padding * '─'
        if self.column_borders:
            inter_cell += '┼'
        inter_cell += self.padding * '─'

        post_line = self.padding * '─' + '╢'

        return self.generate_row(row_data=self.empty_data, fill_char='─', pre_line=pre_line,
                                 inter_cell=inter_cell, post_line=post_line)

    def generate_table_bottom_border(self):
        """Generate a border which appears at the bottom of the table"""
        pre_line = '╚' + self.padding * '═'

        inter_cell = self.padding * '═'
        if self.column_borders:
            inter_cell += '╧'
        inter_cell += self.padding * '═'

        post_line = self.padding * '═' + '╝'

        return self.generate_row(row_data=self.empty_data, fill_char='═', pre_line=pre_line,
                                 inter_cell=inter_cell, post_line=post_line)

    def generate_header(self) -> str:
        """Generate table header"""
        pre_line = '║' + self.padding * SPACE

        inter_cell = self.padding * SPACE
        if self.column_borders:
            inter_cell += '│'
        inter_cell += self.padding * SPACE

        post_line = self.padding * SPACE + '║'

        # Create the bordered header
        header_buf = io.StringIO()
        header_buf.write(self.generate_table_top_border())
        header_buf.write('\n')
        header_buf.write(self.generate_row(pre_line=pre_line, inter_cell=inter_cell, post_line=post_line))
        header_buf.write('\n')
        header_buf.write(self.generate_header_bottom_border())

        return header_buf.getvalue()

    def generate_data_row(self, row_data: Sequence[Any]) -> str:
        """
        Generate a data row

        :param row_data: data with an entry for each column in the row
        :return: data row string
        """
        pre_line = '║' + self.padding * SPACE

        inter_cell = self.padding * SPACE
        if self.column_borders:
            inter_cell += '│'
        inter_cell += self.padding * SPACE

        post_line = self.padding * SPACE + '║'

        return self.generate_row(row_data=row_data, pre_line=pre_line, inter_cell=inter_cell, post_line=post_line)

    def generate_table(self, table_data: Sequence[Sequence[Any]], *, include_header: bool = True) -> str:
        """
        Generate a table from a data set

        :param table_data: Data with an entry for each data row of the table. Each entry should have data for
                           each column in the row.
        :param include_header: If True, then a header will be included at top of table. (Defaults to True)
        """
        table_buf = io.StringIO()

        if include_header:
            header = self.generate_header()
            table_buf.write(header)
        else:
            top_border = self.generate_table_top_border()
            table_buf.write(top_border)

        table_buf.write('\n')

        for index, row_data in enumerate(table_data):
            if index > 0:
                row_bottom_border = self.generate_row_bottom_border()
                table_buf.write(row_bottom_border)
                table_buf.write('\n')

            row = self.generate_data_row(row_data)
            table_buf.write(row)
            table_buf.write('\n')

        table_buf.write(self.generate_table_bottom_border())
        return table_buf.getvalue()


class AlternatingTable(BorderedTable):
    """
    Implementation of BorderedTable which uses background colors to distinguish between rows instead of row border lines.
    This class can be used to create the whole table at once or one row at a time.
    """
    def __init__(self, cols: Sequence[Column], *, tab_width: int = 4, column_borders: bool = True, padding: int = 1,
                 bg_odd: Optional[ansi.bg] = None, bg_even: Optional[ansi.bg] = ansi.bg.bright_black) -> None:
        """
        AlternatingTable initializer

        :param cols: column definitions for this table
        :param tab_width: all tabs will be replaced with this many spaces. If a row's fill_char is a tab,
                          then it will be converted to one space.
        :param column_borders: if True, borders between columns will be included. This gives the table a grid-like
                               appearance. Turning off column borders results in a unified appearance between
                               a row's cells. (Defaults to True)
        :param padding: number of spaces between text and left/right borders of cell
        :param bg_odd: optional background color for odd numbered rows (defaults to None)
        :param bg_even: optional background color for even numbered rows (defaults to gray)
        :raises: ValueError if padding is less than 0
        """
        super().__init__(cols, tab_width=tab_width, column_borders=column_borders, padding=padding)
        self.row_num = 1
        self.bg_odd = None if bg_odd is None else functools.partial(ansi.style, bg=bg_odd)
        self.bg_even = None if bg_even is None else functools.partial(ansi.style, bg=bg_even)

    def _apply_bg_color(self, data: Any) -> str:
        """
        Convert data to text and apply background color to it based on what row is being generated

        :param data: data being colored
        :return: converted data
        """
        if self.row_num % 2 == 0 and self.bg_even is not None:
            return self.bg_even(data)
        elif self.row_num % 2 != 0 and self.bg_odd is not None:
            return self.bg_odd(data)
        else:
            return str(data)

    def generate_data_row(self, row_data: Sequence[Any]) -> str:
        """
        Generate a data row

        :param row_data: data with an entry for each column in the row
        :return: data row string
        """
        pre_line = '║' + self.padding * SPACE

        inter_cell = self.padding * SPACE
        if self.column_borders:
            inter_cell += '│'
        inter_cell += self.padding * SPACE

        post_line = self.padding * SPACE + '║'

        fill_char = self._apply_bg_color(SPACE)
        pre_line = self._apply_bg_color(pre_line)
        inter_cell = self._apply_bg_color(inter_cell)
        post_line = self._apply_bg_color(post_line)

        # Apply appropriate background color to data, but don't change the original
        to_display = [self._apply_bg_color(col) for col in row_data]

        row = self.generate_row(row_data=to_display, fill_char=fill_char, pre_line=pre_line,
                                inter_cell=inter_cell, post_line=post_line)
        self.row_num += 1
        return row

    def generate_table(self, table_data: Sequence[Sequence[Any]], *, include_header: bool = True) -> str:
        """
        Generate a table from a data set

        :param table_data: Data with an entry for each data row of the table. Each entry should have data for
                           each column in the row.
        :param include_header: If True, then a header will be included at top of table. (Defaults to True)
        """
        table_buf = io.StringIO()

        if include_header:
            header = self.generate_header()
            table_buf.write(header)
        else:
            top_border = self.generate_table_top_border()
            table_buf.write(top_border)

        table_buf.write('\n')

        for row_data in table_data:
            row = self.generate_data_row(row_data)
            table_buf.write(row)
            table_buf.write('\n')

        table_buf.write(self.generate_table_bottom_border())
        return table_buf.getvalue()<|MERGE_RESOLUTION|>--- conflicted
+++ resolved
@@ -6,17 +6,8 @@
 There are already implemented and ready-to-use examples of this below TableCreator's code.
 """
 import copy
-import enum
 import functools
 import io
-<<<<<<< HEAD
-from collections import deque
-from typing import Any, Optional, Sequence, Tuple, Union
-
-from wcwidth import wcwidth
-
-from . import ansi, constants, utils
-=======
 from collections import (
     deque,
 )
@@ -40,7 +31,6 @@
     constants,
     utils,
 )
->>>>>>> a3b1b6dd
 
 # This is needed for compatibility with early versions of Python 3.5 prior to 3.5.4
 try:
@@ -65,14 +55,14 @@
 SPACE = ' '
 
 
-class HorizontalAlignment(enum.Enum):
+class HorizontalAlignment(Enum):
     """Horizontal alignment of text in a cell"""
     LEFT = 1
     CENTER = 2
     RIGHT = 3
 
 
-class VerticalAlignment(enum.Enum):
+class VerticalAlignment(Enum):
     """Vertical alignment of text in a cell"""
     TOP = 1
     MIDDLE = 2
