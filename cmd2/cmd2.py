--- conflicted
+++ resolved
@@ -3274,21 +3274,13 @@
     #############################################################
 
     # Top-level parser for alias
-<<<<<<< HEAD
     @staticmethod
     def _build_alias_parser() -> Cmd2ArgumentParser:
         alias_description = "Manage aliases."
         alias_parser = argparse_custom.DEFAULT_ARGUMENT_PARSER(description=alias_description)
-        alias_subparsers = alias_parser.add_subparsers(dest='subcommand', metavar='SUBCOMMAND')
-        alias_subparsers.required = True
+        alias_parser.add_subparsers(dest='subcommand', metavar='SUBCOMMAND', required=True)
 
         return alias_parser
-=======
-    alias_description = "Manage aliases\n" "\n" "An alias is a command that enables replacement of a word by another string."
-    alias_epilog = "See also:\n" "  macro"
-    alias_parser = argparse_custom.DEFAULT_ARGUMENT_PARSER(description=alias_description, epilog=alias_epilog)
-    alias_parser.add_subparsers(dest='subcommand', metavar='SUBCOMMAND', required=True)
->>>>>>> 9fc56835
 
     # Preserve quotes since we are passing strings to other commands
     @with_argparser(_build_alias_parser, preserve_quotes=True)
@@ -3459,245 +3451,6 @@
         for name in not_found:
             self.perror(f"Alias '{name}' not found")
 
-<<<<<<< HEAD
-=======
-    #############################################################
-    # Parsers and functions for macro command and subcommands
-    #############################################################
-
-    # Top-level parser for macro
-    macro_description = "Manage macros\n" "\n" "A macro is similar to an alias, but it can contain argument placeholders."
-    macro_epilog = "See also:\n" "  alias"
-    macro_parser = argparse_custom.DEFAULT_ARGUMENT_PARSER(description=macro_description, epilog=macro_epilog)
-    macro_parser.add_subparsers(dest='subcommand', metavar='SUBCOMMAND', required=True)
-
-    # Preserve quotes since we are passing strings to other commands
-    @with_argparser(macro_parser, preserve_quotes=True)
-    def do_macro(self, args: argparse.Namespace) -> None:
-        """Manage macros"""
-        # Call handler for whatever subcommand was selected
-        handler = args.cmd2_handler.get()
-        handler(args)
-
-    # macro -> create
-    macro_create_help = "create or overwrite a macro"
-    macro_create_description = "Create or overwrite a macro"
-
-    macro_create_epilog = (
-        "A macro is similar to an alias, but it can contain argument placeholders.\n"
-        "Arguments are expressed when creating a macro using {#} notation where {1}\n"
-        "means the first argument.\n"
-        "\n"
-        "The following creates a macro called my_macro that expects two arguments:\n"
-        "\n"
-        "  macro create my_macro make_dinner --meat {1} --veggie {2}\n"
-        "\n"
-        "When the macro is called, the provided arguments are resolved and the\n"
-        "assembled command is run. For example:\n"
-        "\n"
-        "  my_macro beef broccoli ---> make_dinner --meat beef --veggie broccoli\n"
-        "\n"
-        "Notes:\n"
-        "  To use the literal string {1} in your command, escape it this way: {{1}}.\n"
-        "\n"
-        "  Extra arguments passed to a macro are appended to resolved command.\n"
-        "\n"
-        "  An argument number can be repeated in a macro. In the following example the\n"
-        "  first argument will populate both {1} instances.\n"
-        "\n"
-        "    macro create ft file_taxes -p {1} -q {2} -r {1}\n"
-        "\n"
-        "  To quote an argument in the resolved command, quote it during creation.\n"
-        "\n"
-        "    macro create backup !cp \"{1}\" \"{1}.orig\"\n"
-        "\n"
-        "  If you want to use redirection, pipes, or terminators in the value of the\n"
-        "  macro, then quote them.\n"
-        "\n"
-        "    macro create show_results print_results -type {1} \"|\" less\n"
-        "\n"
-        "  Because macros do not resolve until after hitting Enter, tab completion\n"
-        "  will only complete paths while typing a macro."
-    )
-
-    macro_create_parser = argparse_custom.DEFAULT_ARGUMENT_PARSER(
-        description=macro_create_description, epilog=macro_create_epilog
-    )
-    macro_create_parser.add_argument('name', help='name of this macro')
-    macro_create_parser.add_argument(
-        'command', help='what the macro resolves to', choices_provider=_get_commands_aliases_and_macros_for_completion
-    )
-    macro_create_parser.add_argument(
-        'command_args', nargs=argparse.REMAINDER, help='arguments to pass to command', completer=path_complete
-    )
-
-    @as_subcommand_to('macro', 'create', macro_create_parser, help=macro_create_help)
-    def _macro_create(self, args: argparse.Namespace) -> None:
-        """Create or overwrite a macro"""
-        self.last_result = False
-
-        # Validate the macro name
-        valid, errmsg = self.statement_parser.is_valid_command(args.name)
-        if not valid:
-            self.perror(f"Invalid macro name: {errmsg}")
-            return
-
-        if args.name in self.get_all_commands():
-            self.perror("Macro cannot have the same name as a command")
-            return
-
-        if args.name in self.aliases:
-            self.perror("Macro cannot have the same name as an alias")
-            return
-
-        # Unquote redirection and terminator tokens
-        tokens_to_unquote = constants.REDIRECTION_TOKENS
-        tokens_to_unquote.extend(self.statement_parser.terminators)
-        utils.unquote_specific_tokens(args.command_args, tokens_to_unquote)
-
-        # Build the macro value string
-        value = args.command
-        if args.command_args:
-            value += ' ' + ' '.join(args.command_args)
-
-        # Find all normal arguments
-        arg_list = []
-        normal_matches = re.finditer(MacroArg.macro_normal_arg_pattern, value)
-        max_arg_num = 0
-        arg_nums = set()
-
-        while True:
-            try:
-                cur_match = normal_matches.__next__()
-
-                # Get the number string between the braces
-                cur_num_str = re.findall(MacroArg.digit_pattern, cur_match.group())[0]
-                cur_num = int(cur_num_str)
-                if cur_num < 1:
-                    self.perror("Argument numbers must be greater than 0")
-                    return
-
-                arg_nums.add(cur_num)
-                if cur_num > max_arg_num:
-                    max_arg_num = cur_num
-
-                arg_list.append(MacroArg(start_index=cur_match.start(), number_str=cur_num_str, is_escaped=False))
-
-            except StopIteration:
-                break
-
-        # Make sure the argument numbers are continuous
-        if len(arg_nums) != max_arg_num:
-            self.perror(f"Not all numbers between 1 and {max_arg_num} are present in the argument placeholders")
-            return
-
-        # Find all escaped arguments
-        escaped_matches = re.finditer(MacroArg.macro_escaped_arg_pattern, value)
-
-        while True:
-            try:
-                cur_match = escaped_matches.__next__()
-
-                # Get the number string between the braces
-                cur_num_str = re.findall(MacroArg.digit_pattern, cur_match.group())[0]
-
-                arg_list.append(MacroArg(start_index=cur_match.start(), number_str=cur_num_str, is_escaped=True))
-            except StopIteration:
-                break
-
-        # Set the macro
-        result = "overwritten" if args.name in self.macros else "created"
-        self.poutput(f"Macro '{args.name}' {result}")
-
-        self.macros[args.name] = Macro(name=args.name, value=value, minimum_arg_count=max_arg_num, arg_list=arg_list)
-        self.last_result = True
-
-    # macro -> delete
-    macro_delete_help = "delete macros"
-    macro_delete_description = "Delete specified macros or all macros if --all is used"
-    macro_delete_parser = argparse_custom.DEFAULT_ARGUMENT_PARSER(description=macro_delete_description)
-    macro_delete_parser.add_argument('-a', '--all', action='store_true', help="delete all macros")
-    macro_delete_parser.add_argument(
-        'names',
-        nargs=argparse.ZERO_OR_MORE,
-        help='macro(s) to delete',
-        choices_provider=_get_macro_completion_items,
-        descriptive_header=_macro_completion_table.generate_header(),
-    )
-
-    @as_subcommand_to('macro', 'delete', macro_delete_parser, help=macro_delete_help)
-    def _macro_delete(self, args: argparse.Namespace) -> None:
-        """Delete macros"""
-        self.last_result = True
-
-        if args.all:
-            self.macros.clear()
-            self.poutput("All macros deleted")
-        elif not args.names:
-            self.perror("Either --all or macro name(s) must be specified")
-            self.last_result = False
-        else:
-            for cur_name in utils.remove_duplicates(args.names):
-                if cur_name in self.macros:
-                    del self.macros[cur_name]
-                    self.poutput(f"Macro '{cur_name}' deleted")
-                else:
-                    self.perror(f"Macro '{cur_name}' does not exist")
-
-    # macro -> list
-    macro_list_help = "list macros"
-    macro_list_description = (
-        "List specified macros in a reusable form that can be saved to a startup script\n"
-        "to preserve macros across sessions\n"
-        "\n"
-        "Without arguments, all macros will be listed."
-    )
-
-    macro_list_parser = argparse_custom.DEFAULT_ARGUMENT_PARSER(description=macro_list_description)
-    macro_list_parser.add_argument(
-        'names',
-        nargs=argparse.ZERO_OR_MORE,
-        help='macro(s) to list',
-        choices_provider=_get_macro_completion_items,
-        descriptive_header=_macro_completion_table.generate_header(),
-    )
-
-    @as_subcommand_to('macro', 'list', macro_list_parser, help=macro_list_help)
-    def _macro_list(self, args: argparse.Namespace) -> None:
-        """List some or all macros as 'macro create' commands"""
-        self.last_result = {}  # Dict[macro_name, macro_value]
-
-        tokens_to_quote = constants.REDIRECTION_TOKENS
-        tokens_to_quote.extend(self.statement_parser.terminators)
-
-        if args.names:
-            to_list = utils.remove_duplicates(args.names)
-        else:
-            to_list = sorted(self.macros, key=self.default_sort_key)
-
-        not_found: List[str] = []
-        for name in to_list:
-            if name not in self.macros:
-                not_found.append(name)
-                continue
-
-            # Quote redirection and terminator tokens for the 'macro create' command
-            tokens = shlex_split(self.macros[name].value)
-            command = tokens[0]
-            command_args = tokens[1:]
-            utils.quote_specific_tokens(command_args, tokens_to_quote)
-
-            val = command
-            if command_args:
-                val += ' ' + ' '.join(command_args)
-
-            self.poutput(f"macro create {name} {val}")
-            self.last_result[name] = val
-
-        for name in not_found:
-            self.perror(f"Macro '{name}' not found")
-
->>>>>>> 9fc56835
     def complete_help_command(self, text: str, line: str, begidx: int, endidx: int) -> List[str]:
         """Completes the command argument of help"""
 
