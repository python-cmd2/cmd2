# coding=utf-8
"""Variant on standard library's cmd with extra features.

To use, simply import cmd2.Cmd instead of cmd.Cmd; use precisely as though you
were using the standard library's cmd, while enjoying the extra features.

Searchable command history (commands: "history")
Run commands from file, save to file, edit commands in file
Multi-line commands
Special-character shortcut commands (beyond cmd's "?" and "!")
Settable environment parameters
Parsing commands with `argparse` argument parsers (flags)
Redirection to file or paste buffer (clipboard) with > or >>
Easy transcript-based testing of applications (see examples/example.py)
Bash-style ``select`` available

Note that redirection with > and | will only work if `self.poutput()`
is used in place of `print`.

- Catherine Devlin, Jan 03 2008 - catherinedevlin.blogspot.com

Git repository on GitHub at https://github.com/python-cmd2/cmd2
"""
# This module has many imports, quite a few of which are only
# infrequently utilized. To reduce the initial overhead of
# import this module, many of these imports are lazy-loaded
# i.e. we only import the module when we use it
# For example, we don't import the 'traceback' module
# until the pexcept() function is called and the debug
# setting is True
import argparse
import cmd
import glob
import inspect
import os
import pickle
import re
import sys
import threading
from code import InteractiveConsole
from collections import namedtuple
from contextlib import redirect_stdout
from typing import Any, Callable, Dict, Iterable, List, Mapping, Optional, Tuple, Type, Union

from . import ansi, constants, plugin, utils
from .argparse_custom import DEFAULT_ARGUMENT_PARSER, CompletionItem
from .clipboard import can_clip, get_paste_buffer, write_to_paste_buffer
from .command_definition import CommandSet, _partial_passthru
from .constants import COMMAND_FUNC_PREFIX, COMPLETER_FUNC_PREFIX, HELP_FUNC_PREFIX
from .decorators import with_argparser, as_subcommand_to
from .exceptions import (
    CommandSetRegistrationError,
    Cmd2ShlexError,
    CompletionError,
    EmbeddedConsoleExit,
    EmptyStatement,
    RedirectionError,
    SkipPostcommandHooks
)
from .history import History, HistoryItem
from .parsing import Macro, MacroArg, Statement, StatementParser, shlex_split
from .rl_utils import RlType, rl_get_point, rl_make_safe_prompt, rl_set_prompt, rl_type, rl_warning, vt100_support
from .utils import Settable

# Set up readline
if rl_type == RlType.NONE:  # pragma: no cover
    sys.stderr.write(ansi.style_warning(rl_warning))
else:
    from .rl_utils import rl_force_redisplay, readline

    # Used by rlcompleter in Python console loaded by py command
    orig_rl_delims = readline.get_completer_delims()

    if rl_type == RlType.PYREADLINE:

        # Save the original pyreadline display completion function since we need to override it and restore it
        # noinspection PyProtectedMember,PyUnresolvedReferences
        orig_pyreadline_display = readline.rl.mode._display_completions

    elif rl_type == RlType.GNU:

        # Get the readline lib so we can make changes to it
        import ctypes
        from .rl_utils import readline_lib

        rl_basic_quote_characters = ctypes.c_char_p.in_dll(readline_lib, "rl_basic_quote_characters")
        orig_rl_basic_quotes = ctypes.cast(rl_basic_quote_characters, ctypes.c_void_p).value

# Detect whether IPython is installed to determine if the built-in "ipy" command should be included
ipython_available = True
try:
    # noinspection PyUnresolvedReferences,PyPackageRequirements
    from IPython import embed
except ImportError:  # pragma: no cover
    ipython_available = False


class _SavedReadlineSettings:
    """readline settings that are backed up when switching between readline environments"""

    def __init__(self):
        self.completer = None
        self.delims = ''
        self.basic_quotes = None


class _SavedCmd2Env:
    """cmd2 environment settings that are backed up when entering an interactive Python shell"""

    def __init__(self):
        self.readline_settings = _SavedReadlineSettings()
        self.readline_module = None
        self.history = []
        self.sys_stdout = None
        self.sys_stdin = None


# Contains data about a disabled command which is used to restore its original functions when the command is enabled
DisabledCommand = namedtuple('DisabledCommand', ['command_function', 'help_function', 'completer_function'])


class Cmd(cmd.Cmd):
    """An easy but powerful framework for writing line-oriented command interpreters.

    Extends the Python Standard Library’s cmd package by adding a lot of useful features
    to the out of the box configuration.

    Line-oriented command interpreters are often useful for test harnesses, internal tools, and rapid prototypes.
    """
    DEFAULT_EDITOR = utils.find_editor()

    INTERNAL_COMMAND_EPILOG = ("Notes:\n"
                               "  This command is for internal use and is not intended to be called from the\n"
                               "  command line.")

    # Sorting keys for strings
    ALPHABETICAL_SORT_KEY = utils.norm_fold
    NATURAL_SORT_KEY = utils.natural_keys

    def __init__(self, completekey: str = 'tab', stdin=None, stdout=None, *,
                 persistent_history_file: str = '', persistent_history_length: int = 1000,
                 startup_script: str = '', use_ipython: bool = False,
                 allow_cli_args: bool = True, transcript_files: Optional[List[str]] = None,
                 allow_redirection: bool = True, multiline_commands: Optional[List[str]] = None,
                 terminators: Optional[List[str]] = None, shortcuts: Optional[Dict[str, str]] = None,
                 command_sets: Optional[Iterable[CommandSet]] = None,
                 auto_load_commands: bool = True) -> None:
        """An easy but powerful framework for writing line-oriented command
        interpreters. Extends Python's cmd package.

        :param completekey: readline name of a completion key, default to Tab
        :param stdin: alternate input file object, if not specified, sys.stdin is used
        :param stdout: alternate output file object, if not specified, sys.stdout is used
        :param persistent_history_file: file path to load a persistent cmd2 command history from
        :param persistent_history_length: max number of history items to write
                                          to the persistent history file
        :param startup_script: file path to a script to execute at startup
        :param use_ipython: should the "ipy" command be included for an embedded IPython shell
        :param allow_cli_args: if ``True``, then :meth:`cmd2.Cmd.__init__` will process command
                               line arguments as either commands to be run or, if ``-t`` or
                               ``--test`` are given, transcript files to run. This should be
                               set to ``False`` if your application parses its own command line
                               arguments.
        :param transcript_files: pass a list of transcript files to be run on initialization.
                                 This allows running transcript tests when ``allow_cli_args``
                                 is ``False``. If ``allow_cli_args`` is ``True`` this parameter
                                 is ignored.
        :param allow_redirection: If ``False``, prevent output redirection and piping to shell
                                  commands. This parameter prevents redirection and piping, but
                                  does not alter parsing behavior. A user can still type
                                  redirection and piping tokens, and they will be parsed as such
                                  but they won't do anything.
        :param multiline_commands: list of commands allowed to accept multi-line input
        :param terminators: list of characters that terminate a command. These are mainly
                            intended for terminating multiline commands, but will also
                            terminate single-line commands. If not supplied, the default
                            is a semicolon. If your app only contains single-line commands
                            and you want terminators to be treated as literals by the parser,
                            then set this to an empty list.
        :param shortcuts: dictionary containing shortcuts for commands. If not supplied,
                          then defaults to constants.DEFAULT_SHORTCUTS. If you do not want
                          any shortcuts, pass an empty dictionary.
        """
        # If use_ipython is False, make sure the ipy command isn't available in this instance
        if not use_ipython:
            try:
                self.do_ipy = None
            except AttributeError:
                pass

        # initialize plugin system
        # needs to be done before we call __init__(0)
        self._initialize_plugin_system()

        # Call super class constructor
        super().__init__(completekey=completekey, stdin=stdin, stdout=stdout)

        # Attributes which should NOT be dynamically settable via the set command at runtime
        self.default_to_shell = False  # Attempt to run unrecognized commands as shell commands
        self.quit_on_sigint = False  # Ctrl-C at the prompt will quit the program instead of just resetting prompt
        self.allow_redirection = allow_redirection  # Security setting to prevent redirection of stdout

        # Attributes which ARE dynamically settable via the set command at runtime
        self.debug = False
        self.echo = False
        self.editor = Cmd.DEFAULT_EDITOR
        self.feedback_to_output = False  # Do not include nonessentials in >, | output by default (things like timing)
        self.quiet = False  # Do not suppress nonessential output
        self.timing = False  # Prints elapsed time for each command

        # The maximum number of CompletionItems to display during tab completion. If the number of completion
        # suggestions exceeds this number, they will be displayed in the typical columnized format and will
        # not include the description value of the CompletionItems.
        self.max_completion_items = 50

        # A dictionary mapping settable names to their Settable instance
        self.settables = dict()  # type: Dict[str, Settable]
        self.build_settables()

        # Use as prompt for multiline commands on the 2nd+ line of input
        self.continuation_prompt = '> '

        # Allow access to your application in embedded Python shells and scripts py via self
        self.self_in_py = False

        # Commands to exclude from the help menu and tab completion
        self.hidden_commands = ['eof', '_relative_run_script']

        # Initialize history
        self._persistent_history_length = persistent_history_length
        self._initialize_history(persistent_history_file)

        # Commands to exclude from the history command
        self.exclude_from_history = ['eof', 'history']

        # Dictionary of macro names and their values
        self.macros = dict()  # type: Dict[str, Macro]

        # Keeps track of typed command history in the Python shell
        self._py_history = []

        # The name by which Python environments refer to the PyBridge to call app commands
        self.py_bridge_name = 'app'

        # Defines app-specific variables/functions available in Python shells and pyscripts
        self.py_locals = dict()

        # True if running inside a Python script or interactive console, False otherwise
        self._in_py = False

        self.statement_parser = StatementParser(terminators=terminators,
                                                multiline_commands=multiline_commands,
                                                shortcuts=shortcuts)

        # Load modular commands
        self._installed_command_sets = []  # type: List[CommandSet]
        self._cmd_to_command_sets = {}  # type: Dict[str, CommandSet]
        if command_sets:
            for command_set in command_sets:
                self.install_command_set(command_set)

        if auto_load_commands:
            self._autoload_commands()

        # Verify commands don't have invalid names (like starting with a shortcut)
        for cur_cmd in self.get_all_commands():
            valid, errmsg = self.statement_parser.is_valid_command(cur_cmd)
            if not valid:
                raise ValueError("Invalid command name {!r}: {}".format(cur_cmd, errmsg))

        # Stores results from the last command run to enable usage of results in a Python script or interactive console
        # Built-in commands don't make use of this.  It is purely there for user-defined commands and convenience.
        self.last_result = None

        # Used by run_script command to store current script dir as a LIFO queue to support _relative_run_script command
        self._script_dir = []  # type: List[str]

        # Context manager used to protect critical sections in the main thread from stopping due to a KeyboardInterrupt
        self.sigint_protection = utils.ContextFlag()

        # If the current command created a process to pipe to, then this will be a ProcReader object.
        # Otherwise it will be None. It's used to know when a pipe process can be killed and/or waited upon.
        self._cur_pipe_proc_reader = None  # type: Optional[utils.ProcReader]

        # Used to keep track of whether we are redirecting or piping output
        self._redirecting = False

        # Used to keep track of whether a continuation prompt is being displayed
        self._at_continuation_prompt = False

        # The multiline command currently being typed which is used to tab complete multiline commands.
        self._multiline_in_progress = ''

        # Set the header used for the help function's listing of documented functions
        self.doc_header = "Documented commands (use 'help -v' for verbose/'help <topic>' for details):"

        # The error that prints when no help information can be found
        self.help_error = "No help on {}"

        # The error that prints when a non-existent command is run
        self.default_error = "{} is not a recognized command, alias, or macro"

        # If non-empty, this string will be displayed if a broken pipe error occurs
        self.broken_pipe_warning = ''

        # Commands that will run at the beginning of the command loop
        self._startup_commands = []  # type: List[str]

        # If a startup script is provided and exists, then execute it in the startup commands
        if startup_script:
            startup_script = os.path.abspath(os.path.expanduser(startup_script))
            if os.path.exists(startup_script):
                self._startup_commands.append("run_script {}".format(utils.quote_string(startup_script)))

        # Transcript files to run instead of interactive command loop
        self._transcript_files = None  # type: Optional[List[str]]

        # Check for command line args
        if allow_cli_args:
            parser = argparse.ArgumentParser()
            parser.add_argument('-t', '--test', action="store_true",
                                help='Test against transcript(s) in FILE (wildcards OK)')
            callopts, callargs = parser.parse_known_args()

            # If transcript testing was called for, use other arguments as transcript files
            if callopts.test:
                self._transcript_files = callargs
            # If commands were supplied at invocation, then add them to the command queue
            elif callargs:
                self._startup_commands.extend(callargs)
        elif transcript_files:
            self._transcript_files = transcript_files

        # Set the pager(s) for use with the ppaged() method for displaying output using a pager
        if sys.platform.startswith('win'):
            self.pager = self.pager_chop = 'more'
        else:
            # Here is the meaning of the various flags we are using with the less command:
            # -S causes lines longer than the screen width to be chopped (truncated) rather than wrapped
            # -R causes ANSI "style" escape sequences to be output in raw form (i.e. colors are displayed)
            # -X disables sending the termcap initialization and deinitialization strings to the terminal
            # -F causes less to automatically exit if the entire file can be displayed on the first screen
            self.pager = 'less -RXF'
            self.pager_chop = 'less -SRXF'

        # This boolean flag determines whether or not the cmd2 application can interact with the clipboard
        self._can_clip = can_clip

        # This determines the value returned by cmdloop() when exiting the application
        self.exit_code = 0

        # This lock should be acquired before doing any asynchronous changes to the terminal to
        # ensure the updates to the terminal don't interfere with the input being typed or output
        # being printed by a command.
        self.terminal_lock = threading.RLock()

        # Commands that have been disabled from use. This is to support commands that are only available
        # during specific states of the application. This dictionary's keys are the command names and its
        # values are DisabledCommand objects.
        self.disabled_commands = dict()  # type: Dict[str, DisabledCommand]

        # If any command has been categorized, then all other commands that haven't been categorized
        # will display under this section in the help output.
        self.default_category = 'Uncategorized'

        # The default key for sorting string results. Its default value performs a case-insensitive alphabetical sort.
        # If natural sorting is preferred, then set this to NATURAL_SORT_KEY.
        # cmd2 uses this key for sorting:
        #     command and category names
        #     alias, macro, settable, and shortcut names
        #     tab completion results when self.matches_sorted is False
        self.default_sort_key = Cmd.ALPHABETICAL_SORT_KEY

        ############################################################################################################
        # The following variables are used by tab completion functions. They are reset each time complete() is run
        # in _reset_completion_defaults() and it is up to completer functions to set them before returning results.
        ############################################################################################################

        # If True and a single match is returned to complete(), then a space will be appended
        # if the match appears at the end of the line
        self.allow_appended_space = True

        # If True and a single match is returned to complete(), then a closing quote
        # will be added if there is an unmatched opening quote
        self.allow_closing_quote = True

        # An optional header that prints above the tab completion suggestions
        self.completion_header = ''

        # Used by complete() for readline tab completion
        self.completion_matches = []

        # Use this list if you are completing strings that contain a common delimiter and you only want to
        # display the final portion of the matches as the tab completion suggestions. The full matches
        # still must be returned from your completer function. For an example, look at path_complete()
        # which uses this to show only the basename of paths as the suggestions. delimiter_complete() also
        # populates this list.
        self.display_matches = []

        # Used by functions like path_complete() and delimiter_complete() to properly
        # quote matches that are completed in a delimited fashion
        self.matches_delimited = False

        # Set to True before returning matches to complete() in cases where matches have already been sorted.
        # If False, then complete() will sort the matches using self.default_sort_key before they are displayed.
        self.matches_sorted = False

        self._register_subcommands(self)

    def find_commandsets(self, commandset_type: Type[CommandSet], *, subclass_match: bool = False) -> List[CommandSet]:
        """
        Find all CommandSets that match the provided CommandSet type.
        By default, locates a CommandSet that is an exact type match but may optionally return all CommandSets that
        are sub-classes of the provided type
        :param commandset_type: CommandSet sub-class type to search for
        :param subclass_match: If True, return all sub-classes of provided type, otherwise only search for exact match
        :return: Matching CommandSets
        """
        return [cmdset for cmdset in self._installed_command_sets
                if type(cmdset) == commandset_type or (subclass_match and isinstance(cmdset, commandset_type))]

    def find_commandset_for_command(self, command_name: str) -> Optional[CommandSet]:
        """
        Finds the CommandSet that registered the command name
        :param command_name: command name to search
        :return: CommandSet that provided the command
        """
        return self._cmd_to_command_sets.get(command_name)

    def _autoload_commands(self) -> None:
        """Load modular command definitions."""
        # Search for all subclasses of CommandSet, instantiate them if they weren't already provided in the constructor
        all_commandset_defs = CommandSet.__subclasses__()
        existing_commandset_types = [type(command_set) for command_set in self._installed_command_sets]

        def load_commandset_by_type(commandset_types: List[Type]) -> None:
            for cmdset_type in commandset_types:
                # check if the type has sub-classes. We will only auto-load leaf class types.
                subclasses = cmdset_type.__subclasses__()
                if subclasses:
                    load_commandset_by_type(subclasses)
                else:
                    init_sig = inspect.signature(cmdset_type.__init__)
                    if not (cmdset_type in existing_commandset_types
                            or len(init_sig.parameters) != 1
                            or 'self' not in init_sig.parameters):
                        cmdset = cmdset_type()
                        self.install_command_set(cmdset)

        load_commandset_by_type(all_commandset_defs)

    def install_command_set(self, cmdset: CommandSet) -> None:
        """
        Installs a CommandSet, loading all commands defined in the CommandSet

        :param cmdset: CommandSet to load
        """
        existing_commandset_types = [type(command_set) for command_set in self._installed_command_sets]
        if type(cmdset) in existing_commandset_types:
            raise CommandSetRegistrationError('CommandSet ' + type(cmdset).__name__ + ' is already installed')

        cmdset.on_register(self)
        methods = inspect.getmembers(
            cmdset,
            predicate=lambda meth: isinstance(meth, Callable)
            and hasattr(meth, '__name__') and meth.__name__.startswith(COMMAND_FUNC_PREFIX))

        installed_attributes = []
        try:
            for method_name, method in methods:
                command = method_name[len(COMMAND_FUNC_PREFIX):]
                command_wrapper = _partial_passthru(method, self)

                self._install_command_function(command, command_wrapper, type(cmdset).__name__)
                installed_attributes.append(method_name)

                completer_func_name = COMPLETER_FUNC_PREFIX + command
                cmd_completer = getattr(cmdset, completer_func_name, None)
                if cmd_completer is not None:
                    completer_wrapper = _partial_passthru(cmd_completer, self)
                    self._install_completer_function(command, completer_wrapper)
                    installed_attributes.append(completer_func_name)

                help_func_name = HELP_FUNC_PREFIX + command
                cmd_help = getattr(cmdset, help_func_name, None)
                if cmd_help is not None:
                    help_wrapper = _partial_passthru(cmd_help, self)
                    self._install_help_function(command, help_wrapper)
                    installed_attributes.append(help_func_name)

                self._cmd_to_command_sets[command] = cmdset

            self._installed_command_sets.append(cmdset)

            self._register_subcommands(cmdset)
        except Exception:
            for attrib in installed_attributes:
                delattr(self, attrib)
            if cmdset in self._installed_command_sets:
                self._installed_command_sets.remove(cmdset)
            if cmdset in self._cmd_to_command_sets.values():
                self._cmd_to_command_sets = \
                    {key: val for key, val in self._cmd_to_command_sets.items() if val is not cmdset}
            cmdset.on_unregister(self)
            raise

    def _install_command_function(self, command: str, command_wrapper: Callable, context=''):
        cmd_func_name = COMMAND_FUNC_PREFIX + command

        # Make sure command function doesn't share name with existing attribute
        if hasattr(self, cmd_func_name):
            raise CommandSetRegistrationError('Attribute already exists: {} ({})'.format(cmd_func_name, context))

        # Check if command has an invalid name
        valid, errmsg = self.statement_parser.is_valid_command(command)
        if not valid:
            raise CommandSetRegistrationError("Invalid command name {!r}: {}".format(command, errmsg))

        # Check if command shares a name with an alias
        if command in self.aliases:
            self.pwarning("Deleting alias '{}' because it shares its name with a new command".format(command))
            del self.aliases[command]

        # Check if command shares a name with a macro
        if command in self.macros:
            self.pwarning("Deleting macro '{}' because it shares its name with a new command".format(command))
            del self.macros[command]

        setattr(self, cmd_func_name, command_wrapper)

    def _install_completer_function(self, cmd_name: str, cmd_completer: Callable):
        completer_func_name = COMPLETER_FUNC_PREFIX + cmd_name

        if hasattr(self, completer_func_name):
            raise CommandSetRegistrationError('Attribute already exists: {}'.format(completer_func_name))
        setattr(self, completer_func_name, cmd_completer)

    def _install_help_function(self, cmd_name: str, cmd_help: Callable):
        help_func_name = HELP_FUNC_PREFIX + cmd_name

        if hasattr(self, help_func_name):
            raise CommandSetRegistrationError('Attribute already exists: {}'.format(help_func_name))
        setattr(self, help_func_name, cmd_help)

    def uninstall_command_set(self, cmdset: CommandSet):
        """
        Uninstalls a CommandSet and unloads all associated commands
        :param cmdset: CommandSet to uninstall
        """
        if cmdset in self._installed_command_sets:
            self._check_uninstallable(cmdset)
            self._unregister_subcommands(cmdset)

            methods = inspect.getmembers(
                cmdset,
                predicate=lambda meth: isinstance(meth, Callable)
                and hasattr(meth, '__name__') and meth.__name__.startswith(COMMAND_FUNC_PREFIX))

            for method in methods:
                cmd_name = method[0][len(COMMAND_FUNC_PREFIX):]

                # Enable the command before uninstalling it to make sure we remove both
                # the real functions and the ones used by the DisabledCommand object.
                if cmd_name in self.disabled_commands:
                    self.enable_command(cmd_name)

                if cmd_name in self._cmd_to_command_sets:
                    del self._cmd_to_command_sets[cmd_name]

                delattr(self, COMMAND_FUNC_PREFIX + cmd_name)

                if hasattr(self, COMPLETER_FUNC_PREFIX + cmd_name):
                    delattr(self, COMPLETER_FUNC_PREFIX + cmd_name)
                if hasattr(self, HELP_FUNC_PREFIX + cmd_name):
                    delattr(self, HELP_FUNC_PREFIX + cmd_name)

            cmdset.on_unregister(self)
            self._installed_command_sets.remove(cmdset)

    def _check_uninstallable(self, cmdset: CommandSet):
        methods = inspect.getmembers(
            cmdset,
            predicate=lambda meth: isinstance(meth, Callable)
            and hasattr(meth, '__name__') and meth.__name__.startswith(COMMAND_FUNC_PREFIX))

        for method in methods:
            command_name = method[0][len(COMMAND_FUNC_PREFIX):]

            # Search for the base command function and verify it has an argparser defined
            if command_name in self.disabled_commands:
                command_func = self.disabled_commands[command_name].command_function
            else:
                command_func = self.cmd_func(command_name)

            command_parser = getattr(command_func, constants.CMD_ATTR_ARGPARSER, None)

            def check_parser_uninstallable(parser):
                for action in parser._actions:
                    if isinstance(action, argparse._SubParsersAction):
                        for subparser in action.choices.values():
                            attached_cmdset = getattr(subparser, constants.PARSER_ATTR_COMMANDSET, None)
                            if attached_cmdset is not None and attached_cmdset is not cmdset:
                                raise CommandSetRegistrationError(
                                    'Cannot uninstall CommandSet when another CommandSet depends on it')
                            check_parser_uninstallable(subparser)
                        break
            if command_parser is not None:
                check_parser_uninstallable(command_parser)

    def _register_subcommands(self, cmdset: Union[CommandSet, 'Cmd']) -> None:
        """
        Register subcommands with their base command

        :param cmdset: CommandSet or cmd2.Cmd subclass containing subcommands
        """
        if not (cmdset is self or cmdset in self._installed_command_sets):
            raise CommandSetRegistrationError('Cannot register subcommands with an unregistered CommandSet')

        # find all methods that start with the subcommand prefix
        methods = inspect.getmembers(
            cmdset,
            predicate=lambda meth: isinstance(meth, Callable)
            and hasattr(meth, constants.SUBCMD_ATTR_NAME)
            and hasattr(meth, constants.SUBCMD_ATTR_COMMAND)
            and hasattr(meth, constants.CMD_ATTR_ARGPARSER)
        )

        # iterate through all matching methods
        for method_name, method in methods:
            subcommand_name = getattr(method, constants.SUBCMD_ATTR_NAME)
            full_command_name = getattr(method, constants.SUBCMD_ATTR_COMMAND)  # type: str
            subcmd_parser = getattr(method, constants.CMD_ATTR_ARGPARSER)

            command_tokens = full_command_name.split()
            command_name = command_tokens[0]
            subcommand_names = command_tokens[1:]

            # Search for the base command function and verify it has an argparser defined
            if command_name in self.disabled_commands:
                command_func = self.disabled_commands[command_name].command_function
            else:
                command_func = self.cmd_func(command_name)

            if command_func is None:
                raise CommandSetRegistrationError('Could not find command "{}" needed by subcommand: {}'
                                                  .format(command_name, str(method)))
            command_parser = getattr(command_func, constants.CMD_ATTR_ARGPARSER, None)
            if command_parser is None:
                raise CommandSetRegistrationError('Could not find argparser for command "{}" needed by subcommand: {}'
                                                  .format(command_name, str(method)))

            if isinstance(cmdset, CommandSet):
                command_handler = _partial_passthru(method, self)
            else:
                command_handler = method
            subcmd_parser.set_defaults(cmd2_handler=command_handler)

            def find_subcommand(action: argparse.ArgumentParser, subcmd_names: List[str]) -> argparse.ArgumentParser:
                if not subcmd_names:
                    return action
                cur_subcmd = subcmd_names.pop(0)
                for sub_action in action._actions:
                    if isinstance(sub_action, argparse._SubParsersAction):
                        for choice_name, choice in sub_action.choices.items():
                            if choice_name == cur_subcmd:
                                return find_subcommand(choice, subcmd_names)
                        break
                raise CommandSetRegistrationError('Could not find sub-command "{}"'.format(full_command_name))

            target_parser = find_subcommand(command_parser, subcommand_names)

            for action in target_parser._actions:
                if isinstance(action, argparse._SubParsersAction):
                    # Get the kwargs for add_parser()
                    add_parser_kwargs = getattr(method, constants.SUBCMD_ATTR_ADD_PARSER_KWARGS, {})

                    # Set subcmd_parser as the parent to the parser we're creating to get its arguments
                    add_parser_kwargs['parents'] = [subcmd_parser]

                    # argparse only copies actions from a parent and not the following settings.
                    # To retain these settings, we will copy them from subcmd_parser and pass them
                    # as ArgumentParser constructor arguments to add_parser().
                    add_parser_kwargs['prog'] = subcmd_parser.prog
                    add_parser_kwargs['usage'] = subcmd_parser.usage
                    add_parser_kwargs['description'] = subcmd_parser.description
                    add_parser_kwargs['epilog'] = subcmd_parser.epilog
                    add_parser_kwargs['formatter_class'] = subcmd_parser.formatter_class
                    add_parser_kwargs['prefix_chars'] = subcmd_parser.prefix_chars
                    add_parser_kwargs['fromfile_prefix_chars'] = subcmd_parser.fromfile_prefix_chars
                    add_parser_kwargs['argument_default'] = subcmd_parser.argument_default
                    add_parser_kwargs['conflict_handler'] = subcmd_parser.conflict_handler
                    add_parser_kwargs['add_help'] = subcmd_parser.add_help
                    add_parser_kwargs['allow_abbrev'] = subcmd_parser.allow_abbrev

                    attached_parser = action.add_parser(subcommand_name, **add_parser_kwargs)
                    setattr(attached_parser, constants.PARSER_ATTR_COMMANDSET, cmdset)
                    break

    def _unregister_subcommands(self, cmdset: Union[CommandSet, 'Cmd']) -> None:
        """
        Unregister subcommands from their base command

        :param cmdset: CommandSet containing subcommands
        """
        if not (cmdset is self or cmdset in self._installed_command_sets):
            raise CommandSetRegistrationError('Cannot unregister subcommands with an unregistered CommandSet')

        # find all methods that start with the subcommand prefix
        methods = inspect.getmembers(
            cmdset,
            predicate=lambda meth: isinstance(meth, Callable)
            and hasattr(meth, constants.SUBCMD_ATTR_NAME)
            and hasattr(meth, constants.SUBCMD_ATTR_COMMAND)
            and hasattr(meth, constants.CMD_ATTR_ARGPARSER)
        )

        # iterate through all matching methods
        for method_name, method in methods:
            subcommand_name = getattr(method, constants.SUBCMD_ATTR_NAME)
            command_name = getattr(method, constants.SUBCMD_ATTR_COMMAND)

            # Search for the base command function and verify it has an argparser defined
            if command_name in self.disabled_commands:
                command_func = self.disabled_commands[command_name].command_function
            else:
                command_func = self.cmd_func(command_name)

            if command_func is None:  # pragma: no cover
                # This really shouldn't be possible since _register_subcommands would prevent this from happening
                # but keeping in case it does for some strange reason
                raise CommandSetRegistrationError('Could not find command "{}" needed by subcommand: {}'
                                                  .format(command_name, str(method)))
            command_parser = getattr(command_func, constants.CMD_ATTR_ARGPARSER, None)
            if command_parser is None:  # pragma: no cover
                # This really shouldn't be possible since _register_subcommands would prevent this from happening
                # but keeping in case it does for some strange reason
                raise CommandSetRegistrationError('Could not find argparser for command "{}" needed by subcommand: {}'
                                                  .format(command_name, str(method)))

            for action in command_parser._actions:
                if isinstance(action, argparse._SubParsersAction):
                    action.remove_parser(subcommand_name)
                    break

    def add_settable(self, settable: Settable) -> None:
        """
        Convenience method to add a settable parameter to ``self.settables``

        :param settable: Settable object being added
        """
        self.settables[settable.name] = settable

    def remove_settable(self, name: str) -> None:
        """
        Convenience method for removing a settable parameter from ``self.settables``

        :param name: name of the settable being removed
        :raises: KeyError if the Settable matches this name
        """
        try:
            del self.settables[name]
        except KeyError:
            raise KeyError(name + " is not a settable parameter")

    def build_settables(self):
        """Create the dictionary of user-settable parameters"""
        self.add_settable(Settable('allow_style', str,
                                   'Allow ANSI text style sequences in output (valid values: '
                                   '{}, {}, {})'.format(ansi.STYLE_TERMINAL,
                                                        ansi.STYLE_ALWAYS,
                                                        ansi.STYLE_NEVER),
                                   choices=[ansi.STYLE_TERMINAL, ansi.STYLE_ALWAYS, ansi.STYLE_NEVER]))

        self.add_settable(Settable('debug', bool, "Show full traceback on exception"))
        self.add_settable(Settable('echo', bool, "Echo command issued into output"))
        self.add_settable(Settable('editor', str, "Program used by 'edit'"))
        self.add_settable(Settable('feedback_to_output', bool, "Include nonessentials in '|', '>' results"))
        self.add_settable(Settable('max_completion_items', int,
                                   "Maximum number of CompletionItems to display during tab completion"))
        self.add_settable(Settable('quiet', bool, "Don't print nonessential feedback"))
        self.add_settable(Settable('timing', bool, "Report execution times"))

    # -----  Methods related to presenting output to the user -----

    @property
    def allow_style(self) -> str:
        """Read-only property needed to support do_set when it reads allow_style"""
        return ansi.allow_style

    @allow_style.setter
    def allow_style(self, new_val: str) -> None:
        """Setter property needed to support do_set when it updates allow_style"""
        new_val = new_val.capitalize()
        if new_val in [ansi.STYLE_TERMINAL, ansi.STYLE_ALWAYS, ansi.STYLE_NEVER]:
            ansi.allow_style = new_val
        else:
            raise ValueError("must be {}, {}, or {} (case-insensitive)".format(ansi.STYLE_TERMINAL, ansi.STYLE_ALWAYS,
                                                                               ansi.STYLE_NEVER))

    def _completion_supported(self) -> bool:
        """Return whether tab completion is supported"""
        return self.use_rawinput and self.completekey and rl_type != RlType.NONE

    @property
    def visible_prompt(self) -> str:
        """Read-only property to get the visible prompt with any ANSI style escape codes stripped.

        Used by transcript testing to make it easier and more reliable when users are doing things like coloring the
        prompt using ANSI color codes.

        :return: prompt stripped of any ANSI escape codes
        """
        return ansi.strip_style(self.prompt)

    def poutput(self, msg: Any = '', *, end: str = '\n') -> None:
        """Print message to self.stdout and appends a newline by default

        Also handles BrokenPipeError exceptions for when a commands's output has
        been piped to another process and that process terminates before the
        cmd2 command is finished executing.

        :param msg: message to print (anything convertible to a str with '{}'.format() is OK)
        :param end: string appended after the end of the message, default a newline
        """
        try:
            ansi.style_aware_write(self.stdout, "{}{}".format(msg, end))
        except BrokenPipeError:
            # This occurs if a command's output is being piped to another
            # process and that process closes before the command is
            # finished. If you would like your application to print a
            # warning message, then set the broken_pipe_warning attribute
            # to the message you want printed.
            if self.broken_pipe_warning:
                sys.stderr.write(self.broken_pipe_warning)

    # noinspection PyMethodMayBeStatic
    def perror(self, msg: Any = '', *, end: str = '\n', apply_style: bool = True) -> None:
        """Print message to sys.stderr

        :param msg: message to print (anything convertible to a str with '{}'.format() is OK)
        :param end: string appended after the end of the message, default a newline
        :param apply_style: If True, then ansi.style_error will be applied to the message text. Set to False in cases
                            where the message text already has the desired style. Defaults to True.
        """
        if apply_style:
            final_msg = ansi.style_error(msg)
        else:
            final_msg = "{}".format(msg)
        ansi.style_aware_write(sys.stderr, final_msg + end)

    def pwarning(self, msg: Any = '', *, end: str = '\n', apply_style: bool = True) -> None:
        """Wraps perror, but applies ansi.style_warning by default

        :param msg: message to print (anything convertible to a str with '{}'.format() is OK)
        :param end: string appended after the end of the message, default a newline
        :param apply_style: If True, then ansi.style_warning will be applied to the message text. Set to False in cases
                            where the message text already has the desired style. Defaults to True.
        """
        if apply_style:
            msg = ansi.style_warning(msg)
        self.perror(msg, end=end, apply_style=False)

    def pexcept(self, msg: Any, *, end: str = '\n', apply_style: bool = True) -> None:
        """Print Exception message to sys.stderr. If debug is true, print exception traceback if one exists.

        :param msg: message or Exception to print
        :param end: string appended after the end of the message, default a newline
        :param apply_style: If True, then ansi.style_error will be applied to the message text. Set to False in cases
                            where the message text already has the desired style. Defaults to True.
        """
        if self.debug and sys.exc_info() != (None, None, None):
            import traceback
            traceback.print_exc()

        if isinstance(msg, Exception):
            final_msg = "EXCEPTION of type '{}' occurred with message: '{}'".format(type(msg).__name__, msg)
        else:
            final_msg = "{}".format(msg)

        if apply_style:
            final_msg = ansi.style_error(final_msg)

        if not self.debug and 'debug' in self.settables:
            warning = "\nTo enable full traceback, run the following command: 'set debug true'"
            final_msg += ansi.style_warning(warning)

        self.perror(final_msg, end=end, apply_style=False)

    def pfeedback(self, msg: Any, *, end: str = '\n') -> None:
        """For printing nonessential feedback.  Can be silenced with `quiet`.
        Inclusion in redirected output is controlled by `feedback_to_output`.

        :param msg: message to print (anything convertible to a str with '{}'.format() is OK)
        :param end: string appended after the end of the message, default a newline
        """
        if not self.quiet:
            if self.feedback_to_output:
                self.poutput(msg, end=end)
            else:
                self.perror(msg, end=end, apply_style=False)

    def ppaged(self, msg: Any, *, end: str = '\n', chop: bool = False) -> None:
        """Print output using a pager if it would go off screen and stdout isn't currently being redirected.

        Never uses a pager inside of a script (Python or text) or when output is being redirected or piped or when
        stdout or stdin are not a fully functional terminal.

        :param msg: message to print to current stdout (anything convertible to a str with '{}'.format() is OK)
        :param end: string appended after the end of the message, default a newline
        :param chop: True -> causes lines longer than the screen width to be chopped (truncated) rather than wrapped
                              - truncated text is still accessible by scrolling with the right & left arrow keys
                              - chopping is ideal for displaying wide tabular data as is done in utilities like pgcli
                     False -> causes lines longer than the screen width to wrap to the next line
                              - wrapping is ideal when you want to keep users from having to use horizontal scrolling

        WARNING: On Windows, the text always wraps regardless of what the chop argument is set to
        """
        # msg can be any type, so convert to string before checking if it's blank
        msg_str = str(msg)

        # Consider None to be no data to print
        if msg is None or msg_str == '':
            return

        try:
            import subprocess

            # Attempt to detect if we are not running within a fully functional terminal.
            # Don't try to use the pager when being run by a continuous integration system like Jenkins + pexpect.
            functional_terminal = False

            if self.stdin.isatty() and self.stdout.isatty():
                if sys.platform.startswith('win') or os.environ.get('TERM') is not None:
                    functional_terminal = True

            # Don't attempt to use a pager that can block if redirecting or running a script (either text or Python)
            # Also only attempt to use a pager if actually running in a real fully functional terminal
            if functional_terminal and not self._redirecting and not self.in_pyscript() and not self.in_script():
                if ansi.allow_style.lower() == ansi.STYLE_NEVER.lower():
                    msg_str = ansi.strip_style(msg_str)
                msg_str += end

                pager = self.pager
                if chop:
                    pager = self.pager_chop

                # Prevent KeyboardInterrupts while in the pager. The pager application will
                # still receive the SIGINT since it is in the same process group as us.
                with self.sigint_protection:
                    pipe_proc = subprocess.Popen(pager, shell=True, stdin=subprocess.PIPE)
                    pipe_proc.communicate(msg_str.encode('utf-8', 'replace'))
            else:
                self.poutput(msg_str, end=end)
        except BrokenPipeError:
            # This occurs if a command's output is being piped to another process and that process closes before the
            # command is finished. If you would like your application to print a warning message, then set the
            # broken_pipe_warning attribute to the message you want printed.`
            if self.broken_pipe_warning:
                sys.stderr.write(self.broken_pipe_warning)

    # -----  Methods related to tab completion -----

    def _reset_completion_defaults(self) -> None:
        """
        Resets tab completion settings
        Needs to be called each time readline runs tab completion
        """
        self.allow_appended_space = True
        self.allow_closing_quote = True
        self.completion_header = ''
        self.completion_matches = []
        self.display_matches = []
        self.matches_delimited = False
        self.matches_sorted = False

        if rl_type == RlType.GNU:
            readline.set_completion_display_matches_hook(self._display_matches_gnu_readline)
        elif rl_type == RlType.PYREADLINE:
            # noinspection PyUnresolvedReferences
            readline.rl.mode._display_completions = self._display_matches_pyreadline

    def tokens_for_completion(self, line: str, begidx: int, endidx: int) -> Tuple[List[str], List[str]]:
        """Used by tab completion functions to get all tokens through the one being completed.

        :param line: the current input line with leading whitespace removed
        :param begidx: the beginning index of the prefix text
        :param endidx: the ending index of the prefix text
        :return: A 2 item tuple where the items are
                 **On Success**
                 - tokens: list of unquoted tokens - this is generally the list needed for tab completion functions
                 - raw_tokens: list of tokens with any quotes preserved = this can be used to know if a token was quoted
                 or is missing a closing quote
                 Both lists are guaranteed to have at least 1 item. The last item in both lists is the token being tab
                 completed
                 **On Failure**
                 - Two empty lists
        """
        import copy
        unclosed_quote = ''
        quotes_to_try = copy.copy(constants.QUOTES)

        tmp_line = line[:endidx]
        tmp_endidx = endidx

        # Parse the line into tokens
        while True:
            try:
                initial_tokens = shlex_split(tmp_line[:tmp_endidx])

                # If the cursor is at an empty token outside of a quoted string,
                # then that is the token being completed. Add it to the list.
                if not unclosed_quote and begidx == tmp_endidx:
                    initial_tokens.append('')
                break
            except ValueError as ex:
                # Make sure the exception was due to an unclosed quote and
                # we haven't exhausted the closing quotes to try
                if str(ex) == "No closing quotation" and quotes_to_try:
                    # Add a closing quote and try to parse again
                    unclosed_quote = quotes_to_try[0]
                    quotes_to_try = quotes_to_try[1:]

                    tmp_line = line[:endidx]
                    tmp_line += unclosed_quote
                    tmp_endidx = endidx + 1
                else:
                    # The parsing error is not caused by unclosed quotes.
                    # Return empty lists since this means the line is malformed.
                    return [], []

        # Further split tokens on punctuation characters
        raw_tokens = self.statement_parser.split_on_punctuation(initial_tokens)

        # Save the unquoted tokens
        tokens = [utils.strip_quotes(cur_token) for cur_token in raw_tokens]

        # If the token being completed had an unclosed quote, we need
        # to remove the closing quote that was added in order for it
        # to match what was on the command line.
        if unclosed_quote:
            raw_tokens[-1] = raw_tokens[-1][:-1]

        return tokens, raw_tokens

    # noinspection PyMethodMayBeStatic, PyUnusedLocal
    def basic_complete(self, text: str, line: str, begidx: int, endidx: int, match_against: Iterable) -> List[str]:
        """
        Basic tab completion function that matches against a list of strings without considering line contents
        or cursor position. The args required by this function are defined in the header of Python's cmd.py.

        :param text: the string prefix we are attempting to match (all matches must begin with it)
        :param line: the current input line with leading whitespace removed
        :param begidx: the beginning index of the prefix text
        :param endidx: the ending index of the prefix text
        :param match_against: the strings being matched against
        :return: a list of possible tab completions
        """
        return [cur_match for cur_match in match_against if cur_match.startswith(text)]

    def delimiter_complete(self, text: str, line: str, begidx: int, endidx: int,
                           match_against: Iterable, delimiter: str) -> List[str]:
        """
        Performs tab completion against a list but each match is split on a delimiter and only
        the portion of the match being tab completed is shown as the completion suggestions.
        This is useful if you match against strings that are hierarchical in nature and have a
        common delimiter.

        An easy way to illustrate this concept is path completion since paths are just directories/files
        delimited by a slash. If you are tab completing items in /home/user you don't get the following
        as suggestions:

        /home/user/file.txt     /home/user/program.c
        /home/user/maps/        /home/user/cmd2.py

        Instead you are shown:

        file.txt                program.c
        maps/                   cmd2.py

        For a large set of data, this can be visually more pleasing and easier to search.

        Another example would be strings formatted with the following syntax: company::department::name
        In this case the delimiter would be :: and the user could easily narrow down what they are looking
        for if they were only shown suggestions in the category they are at in the string.

        :param text: the string prefix we are attempting to match (all matches must begin with it)
        :param line: the current input line with leading whitespace removed
        :param begidx: the beginning index of the prefix text
        :param endidx: the ending index of the prefix text
        :param match_against: the list being matched against
        :param delimiter: what delimits each portion of the matches (ex: paths are delimited by a slash)
        :return: a list of possible tab completions
        """
        matches = self.basic_complete(text, line, begidx, endidx, match_against)

        # Display only the portion of the match that's being completed based on delimiter
        if matches:
            # Set this to True for proper quoting of matches with spaces
            self.matches_delimited = True

            # Get the common beginning for the matches
            common_prefix = os.path.commonprefix(matches)
            prefix_tokens = common_prefix.split(delimiter)

            # Calculate what portion of the match we are completing
            display_token_index = 0
            if prefix_tokens:
                display_token_index = len(prefix_tokens) - 1

            # Get this portion for each match and store them in self.display_matches
            for cur_match in matches:
                match_tokens = cur_match.split(delimiter)
                display_token = match_tokens[display_token_index]

                if not display_token:
                    display_token = delimiter
                self.display_matches.append(display_token)

        return matches

    def flag_based_complete(self, text: str, line: str, begidx: int, endidx: int,
                            flag_dict: Dict[str, Union[Iterable, Callable]], *,
                            all_else: Union[None, Iterable, Callable] = None) -> List[str]:
        """Tab completes based on a particular flag preceding the token being completed.

        :param text: the string prefix we are attempting to match (all matches must begin with it)
        :param line: the current input line with leading whitespace removed
        :param begidx: the beginning index of the prefix text
        :param endidx: the ending index of the prefix text
        :param flag_dict: dictionary whose structure is the following:
                          `keys` - flags (ex: -c, --create) that result in tab completion for the next argument in the
                          command line
                          `values` - there are two types of values:
                          1. iterable list of strings to match against (dictionaries, lists, etc.)
                          2. function that performs tab completion (ex: path_complete)
        :param all_else: an optional parameter for tab completing any token that isn't preceded by a flag in flag_dict
        :return: a list of possible tab completions
        """
        # Get all tokens through the one being completed
        tokens, _ = self.tokens_for_completion(line, begidx, endidx)
        if not tokens:
            return []

        completions_matches = []
        match_against = all_else

        # Must have at least 2 args for a flag to precede the token being completed
        if len(tokens) > 1:
            flag = tokens[-2]
            if flag in flag_dict:
                match_against = flag_dict[flag]

        # Perform tab completion using an Iterable
        if isinstance(match_against, Iterable):
            completions_matches = self.basic_complete(text, line, begidx, endidx, match_against)

        # Perform tab completion using a function
        elif callable(match_against):
            completions_matches = match_against(text, line, begidx, endidx)

        return completions_matches

    def index_based_complete(self, text: str, line: str, begidx: int, endidx: int,
                             index_dict: Mapping[int, Union[Iterable, Callable]], *,
                             all_else: Union[None, Iterable, Callable] = None) -> List[str]:
        """Tab completes based on a fixed position in the input string.

        :param text: the string prefix we are attempting to match (all matches must begin with it)
        :param line: the current input line with leading whitespace removed
        :param begidx: the beginning index of the prefix text
        :param endidx: the ending index of the prefix text
        :param index_dict: dictionary whose structure is the following:
                           `keys` - 0-based token indexes into command line that determine which tokens perform tab
                           completion
                           `values` - there are two types of values:
                           1. iterable list of strings to match against (dictionaries, lists, etc.)
                           2. function that performs tab completion (ex: path_complete)
        :param all_else: an optional parameter for tab completing any token that isn't at an index in index_dict
        :return: a list of possible tab completions
        """
        # Get all tokens through the one being completed
        tokens, _ = self.tokens_for_completion(line, begidx, endidx)
        if not tokens:
            return []

        matches = []

        # Get the index of the token being completed
        index = len(tokens) - 1

        # Check if token is at an index in the dictionary
        if index in index_dict:
            match_against = index_dict[index]
        else:
            match_against = all_else

        # Perform tab completion using a Iterable
        if isinstance(match_against, Iterable):
            matches = self.basic_complete(text, line, begidx, endidx, match_against)

        # Perform tab completion using a function
        elif callable(match_against):
            matches = match_against(text, line, begidx, endidx)

        return matches

    # noinspection PyUnusedLocal
    def path_complete(self, text: str, line: str, begidx: int, endidx: int, *,
                      path_filter: Optional[Callable[[str], bool]] = None) -> List[str]:
        """Performs completion of local file system paths

        :param text: the string prefix we are attempting to match (all matches must begin with it)
        :param line: the current input line with leading whitespace removed
        :param begidx: the beginning index of the prefix text
        :param endidx: the ending index of the prefix text
        :param path_filter: optional filter function that determines if a path belongs in the results
                            this function takes a path as its argument and returns True if the path should
                            be kept in the results
        :return: a list of possible tab completions
        """

        # Used to complete ~ and ~user strings
        def complete_users() -> List[str]:

            # We are returning ~user strings that resolve to directories,
            # so don't append a space or quote in the case of a single result.
            self.allow_appended_space = False
            self.allow_closing_quote = False

            users = []

            # Windows lacks the pwd module so we can't get a list of users.
            # Instead we will return a result once the user enters text that
            # resolves to an existing home directory.
            if sys.platform.startswith('win'):
                expanded_path = os.path.expanduser(text)
                if os.path.isdir(expanded_path):
                    user = text
                    if add_trailing_sep_if_dir:
                        user += os.path.sep
                    users.append(user)
            else:
                import pwd

                # Iterate through a list of users from the password database
                for cur_pw in pwd.getpwall():

                    # Check if the user has an existing home dir
                    if os.path.isdir(cur_pw.pw_dir):

                        # Add a ~ to the user to match against text
                        cur_user = '~' + cur_pw.pw_name
                        if cur_user.startswith(text):
                            if add_trailing_sep_if_dir:
                                cur_user += os.path.sep
                            users.append(cur_user)

            return users

        # Determine if a trailing separator should be appended to directory completions
        add_trailing_sep_if_dir = False
        if endidx == len(line) or (endidx < len(line) and line[endidx] != os.path.sep):
            add_trailing_sep_if_dir = True

        # Used to replace cwd in the final results
        cwd = os.getcwd()
        cwd_added = False

        # Used to replace expanded user path in final result
        orig_tilde_path = ''
        expanded_tilde_path = ''

        # If the search text is blank, then search in the CWD for *
        if not text:
            search_str = os.path.join(os.getcwd(), '*')
            cwd_added = True
        else:
            # Purposely don't match any path containing wildcards
            wildcards = ['*', '?']
            for wildcard in wildcards:
                if wildcard in text:
                    return []

            # Start the search string
            search_str = text + '*'

            # Handle tilde expansion and completion
            if text.startswith('~'):
                sep_index = text.find(os.path.sep, 1)

                # If there is no slash, then the user is still completing the user after the tilde
                if sep_index == -1:
                    return complete_users()

                # Otherwise expand the user dir
                else:
                    search_str = os.path.expanduser(search_str)

                    # Get what we need to restore the original tilde path later
                    orig_tilde_path = text[:sep_index]
                    expanded_tilde_path = os.path.expanduser(orig_tilde_path)

            # If the search text does not have a directory, then use the cwd
            elif not os.path.dirname(text):
                search_str = os.path.join(os.getcwd(), search_str)
                cwd_added = True

        # Set this to True for proper quoting of paths with spaces
        self.matches_delimited = True

        # Find all matching path completions
        matches = glob.glob(search_str)

        # Filter out results that don't belong
        if path_filter is not None:
            matches = [c for c in matches if path_filter(c)]

        # Don't append a space or closing quote to directory
        if len(matches) == 1 and os.path.isdir(matches[0]):
            self.allow_appended_space = False
            self.allow_closing_quote = False

        # Sort the matches before any trailing slashes are added
        matches.sort(key=self.default_sort_key)
        self.matches_sorted = True

        # Build display_matches and add a slash to directories
        for index, cur_match in enumerate(matches):

            # Display only the basename of this path in the tab completion suggestions
            self.display_matches.append(os.path.basename(cur_match))

            # Add a separator after directories if the next character isn't already a separator
            if os.path.isdir(cur_match) and add_trailing_sep_if_dir:
                matches[index] += os.path.sep
                self.display_matches[index] += os.path.sep

        # Remove cwd if it was added to match the text readline expects
        if cwd_added:
            if cwd == os.path.sep:
                to_replace = cwd
            else:
                to_replace = cwd + os.path.sep
            matches = [cur_path.replace(to_replace, '', 1) for cur_path in matches]

        # Restore the tilde string if we expanded one to match the text readline expects
        if expanded_tilde_path:
            matches = [cur_path.replace(expanded_tilde_path, orig_tilde_path, 1) for cur_path in matches]

        return matches

    def shell_cmd_complete(self, text: str, line: str, begidx: int, endidx: int, *,
                           complete_blank: bool = False) -> List[str]:
        """Performs completion of executables either in a user's path or a given path

        :param text: the string prefix we are attempting to match (all matches must begin with it)
        :param line: the current input line with leading whitespace removed
        :param begidx: the beginning index of the prefix text
        :param endidx: the ending index of the prefix text
        :param complete_blank: If True, then a blank will complete all shell commands in a user's path. If False, then
                               no completion is performed. Defaults to False to match Bash shell behavior.
        :return: a list of possible tab completions
        """
        # Don't tab complete anything if no shell command has been started
        if not complete_blank and not text:
            return []

        # If there are no path characters in the search text, then do shell command completion in the user's path
        if not text.startswith('~') and os.path.sep not in text:
            return utils.get_exes_in_path(text)

        # Otherwise look for executables in the given path
        else:
            return self.path_complete(text, line, begidx, endidx,
                                      path_filter=lambda path: os.path.isdir(path) or os.access(path, os.X_OK))

    def _redirect_complete(self, text: str, line: str, begidx: int, endidx: int, compfunc: Callable) -> List[str]:
        """Called by complete() as the first tab completion function for all commands
        It determines if it should tab complete for redirection (|, >, >>) or use the
        completer function for the current command

        :param text: the string prefix we are attempting to match (all matches must begin with it)
        :param line: the current input line with leading whitespace removed
        :param begidx: the beginning index of the prefix text
        :param endidx: the ending index of the prefix text
        :param compfunc: the completer function for the current command
                         this will be called if we aren't completing for redirection
        :return: a list of possible tab completions
        """
        # Get all tokens through the one being completed. We want the raw tokens
        # so we can tell if redirection strings are quoted and ignore them.
        _, raw_tokens = self.tokens_for_completion(line, begidx, endidx)
        if not raw_tokens:
            return []

        # Must at least have the command
        if len(raw_tokens) > 1:

            # True when command line contains any redirection tokens
            has_redirection = False

            # Keep track of state while examining tokens
            in_pipe = False
            in_file_redir = False
            do_shell_completion = False
            do_path_completion = False
            prior_token = None

            for cur_token in raw_tokens:
                # Process redirection tokens
                if cur_token in constants.REDIRECTION_TOKENS:
                    has_redirection = True

                    # Check if we are at a pipe
                    if cur_token == constants.REDIRECTION_PIPE:
                        # Do not complete bad syntax (e.g cmd | |)
                        if prior_token == constants.REDIRECTION_PIPE:
                            return []

                        in_pipe = True
                        in_file_redir = False

                    # Otherwise this is a file redirection token
                    else:
                        if prior_token in constants.REDIRECTION_TOKENS or in_file_redir:
                            # Do not complete bad syntax (e.g cmd | >) (e.g cmd > blah >)
                            return []

                        in_pipe = False
                        in_file_redir = True

                # Only tab complete after redirection tokens if redirection is allowed
                elif self.allow_redirection:
                    do_shell_completion = False
                    do_path_completion = False

                    if prior_token == constants.REDIRECTION_PIPE:
                        do_shell_completion = True
                    elif in_pipe or prior_token in (constants.REDIRECTION_OUTPUT, constants.REDIRECTION_APPEND):
                        do_path_completion = True

                prior_token = cur_token

            if do_shell_completion:
                return self.shell_cmd_complete(text, line, begidx, endidx)

            elif do_path_completion:
                return self.path_complete(text, line, begidx, endidx)

            # If there were redirection strings anywhere on the command line, then we
            # are no longer tab completing for the current command
            elif has_redirection:
                return []

        # Call the command's completer function
        return compfunc(text, line, begidx, endidx)

    @staticmethod
    def _pad_matches_to_display(matches_to_display: List[str]) -> Tuple[List[str], int]:  # pragma: no cover
        """Adds padding to the matches being displayed as tab completion suggestions.
        The default padding of readline/pyreadine is small and not visually appealing
        especially if matches have spaces. It appears very squished together.

        :param matches_to_display: the matches being padded
        :return: the padded matches and length of padding that was added
        """
        if rl_type == RlType.GNU:
            # Add 2 to the padding of 2 that readline uses for a total of 4.
            padding = 2 * ' '

        elif rl_type == RlType.PYREADLINE:
            # Add 3 to the padding of 1 that pyreadline uses for a total of 4.
            padding = 3 * ' '

        else:
            return matches_to_display, 0

        return [cur_match + padding for cur_match in matches_to_display], len(padding)

    def _display_matches_gnu_readline(self, substitution: str, matches: List[str],
                                      longest_match_length: int) -> None:  # pragma: no cover
        """Prints a match list using GNU readline's rl_display_match_list()
        This exists to print self.display_matches if it has data. Otherwise matches prints.

        :param substitution: the substitution written to the command line
        :param matches: the tab completion matches to display
        :param longest_match_length: longest printed length of the matches
        """
        if rl_type == RlType.GNU:

            # Check if we should show display_matches
            if self.display_matches:
                matches_to_display = self.display_matches

                # Recalculate longest_match_length for display_matches
                longest_match_length = 0

                for cur_match in matches_to_display:
                    cur_length = ansi.style_aware_wcswidth(cur_match)
                    if cur_length > longest_match_length:
                        longest_match_length = cur_length
            else:
                matches_to_display = matches

            # Add padding for visual appeal
            matches_to_display, padding_length = self._pad_matches_to_display(matches_to_display)
            longest_match_length += padding_length

            # We will use readline's display function (rl_display_match_list()), so we
            # need to encode our string as bytes to place in a C array.
            encoded_substitution = bytes(substitution, encoding='utf-8')
            encoded_matches = [bytes(cur_match, encoding='utf-8') for cur_match in matches_to_display]

            # rl_display_match_list() expects matches to be in argv format where
            # substitution is the first element, followed by the matches, and then a NULL.
            # noinspection PyCallingNonCallable,PyTypeChecker
            strings_array = (ctypes.c_char_p * (1 + len(encoded_matches) + 1))()

            # Copy in the encoded strings and add a NULL to the end
            strings_array[0] = encoded_substitution
            strings_array[1:-1] = encoded_matches
            strings_array[-1] = None

            # Print the header if one exists
            if self.completion_header:
                sys.stdout.write('\n\n' + self.completion_header)

            # Call readline's display function
            # rl_display_match_list(strings_array, number of completion matches, longest match length)
            readline_lib.rl_display_match_list(strings_array, len(encoded_matches), longest_match_length)

            # Redraw prompt and input line
            rl_force_redisplay()

    def _display_matches_pyreadline(self, matches: List[str]) -> None:  # pragma: no cover
        """Prints a match list using pyreadline's _display_completions()
        This exists to print self.display_matches if it has data. Otherwise matches prints.

        :param matches: the tab completion matches to display
        """
        if rl_type == RlType.PYREADLINE:

            # Check if we should show display_matches
            if self.display_matches:
                matches_to_display = self.display_matches
            else:
                matches_to_display = matches

            # Add padding for visual appeal
            matches_to_display, _ = self._pad_matches_to_display(matches_to_display)

            # Print the header if one exists
            if self.completion_header:
                # noinspection PyUnresolvedReferences
                readline.rl.mode.console.write('\n\n' + self.completion_header)

            # Display matches using actual display function. This also redraws the prompt and line.
            orig_pyreadline_display(matches_to_display)

    def _completion_for_command(self, text: str, line: str, begidx: int,
                                endidx: int, shortcut_to_restore: str) -> None:
        """
        Helper function for complete() that performs command-specific tab completion

        :param text: the string prefix we are attempting to match (all matches must begin with it)
        :param line: the current input line with leading whitespace removed
        :param begidx: the beginning index of the prefix text
        :param endidx: the ending index of the prefix text
        :param shortcut_to_restore: if not blank, then this shortcut was removed from text and needs to be
                                    prepended to all the matches
        """
        unclosed_quote = ''

        # Parse the command line
        statement = self.statement_parser.parse_command_only(line)
        command = statement.command
        cmd_set = self._cmd_to_command_sets[command] if command in self._cmd_to_command_sets else None
        expanded_line = statement.command_and_args

        # We overwrote line with a properly formatted but fully stripped version
        # Restore the end spaces since line is only supposed to be lstripped when
        # passed to completer functions according to Python docs
        rstripped_len = len(line) - len(line.rstrip())
        expanded_line += ' ' * rstripped_len

        # Fix the index values if expanded_line has a different size than line
        if len(expanded_line) != len(line):
            diff = len(expanded_line) - len(line)
            begidx += diff
            endidx += diff

        # Overwrite line to pass into completers
        line = expanded_line

        # Get all tokens through the one being completed
        tokens, raw_tokens = self.tokens_for_completion(line, begidx, endidx)

        # Check if we either had a parsing error or are trying to complete the command token
        # The latter can happen if " or ' was entered as the command
        if len(tokens) <= 1:
            return

        # Text we need to remove from completions later
        text_to_remove = ''

        # Get the token being completed with any opening quote preserved
        raw_completion_token = raw_tokens[-1]

        # Check if the token being completed has an opening quote
        if raw_completion_token and raw_completion_token[0] in constants.QUOTES:

            # Since the token is still being completed, we know the opening quote is unclosed
            unclosed_quote = raw_completion_token[0]

            # readline still performs word breaks after a quote. Therefore something like quoted search
            # text with a space would have resulted in begidx pointing to the middle of the token we
            # we want to complete. Figure out where that token actually begins and save the beginning
            # portion of it that was not part of the text readline gave us. We will remove it from the
            # completions later since readline expects them to start with the original text.
            actual_begidx = line[:endidx].rfind(tokens[-1])

            if actual_begidx != begidx:
                text_to_remove = line[actual_begidx:begidx]

                # Adjust text and where it begins so the completer routines
                # get unbroken search text to complete on.
                text = text_to_remove + text
                begidx = actual_begidx

        # Check if a macro was entered
        if command in self.macros:
            compfunc = self.path_complete

        # Check if a command was entered
        elif command in self.get_all_commands():
            # Get the completer function for this command
            compfunc = getattr(self, constants.COMPLETER_FUNC_PREFIX + command, None)

            if compfunc is None:
                # There's no completer function, next see if the command uses argparse
                func = self.cmd_func(command)
                argparser = getattr(func, constants.CMD_ATTR_ARGPARSER, None)

                if func is not None and argparser is not None:
                    import functools
                    compfunc = functools.partial(self._complete_argparse_command,
                                                 argparser=argparser,
                                                 preserve_quotes=getattr(func, constants.CMD_ATTR_PRESERVE_QUOTES),
                                                 cmd_set=cmd_set)
                else:
                    compfunc = self.completedefault

        # Not a recognized macro or command
        else:
            # Check if this command should be run as a shell command
            if self.default_to_shell and command in utils.get_exes_in_path(command):
                compfunc = self.path_complete
            else:
                compfunc = self.completedefault

        # Attempt tab completion for redirection first, and if that isn't occurring,
        # call the completer function for the current command
        self.completion_matches = self._redirect_complete(text, line, begidx, endidx, compfunc)

        if self.completion_matches:

            # Eliminate duplicates
            self.completion_matches = utils.remove_duplicates(self.completion_matches)
            self.display_matches = utils.remove_duplicates(self.display_matches)

            if not self.display_matches:
                # Since self.display_matches is empty, set it to self.completion_matches
                # before we alter them. That way the suggestions will reflect how we parsed
                # the token being completed and not how readline did.
                import copy
                self.display_matches = copy.copy(self.completion_matches)

            # Check if we need to add an opening quote
            if not unclosed_quote:

                add_quote = False

                # This is the tab completion text that will appear on the command line.
                common_prefix = os.path.commonprefix(self.completion_matches)

                if self.matches_delimited:
                    # Check if any portion of the display matches appears in the tab completion
                    display_prefix = os.path.commonprefix(self.display_matches)

                    # For delimited matches, we check for a space in what appears before the display
                    # matches (common_prefix) as well as in the display matches themselves.
                    if ' ' in common_prefix or (display_prefix
                                                and any(' ' in match for match in self.display_matches)):
                        add_quote = True

                # If there is a tab completion and any match has a space, then add an opening quote
                elif common_prefix and any(' ' in match for match in self.completion_matches):
                    add_quote = True

                if add_quote:
                    # Figure out what kind of quote to add and save it as the unclosed_quote
                    if any('"' in match for match in self.completion_matches):
                        unclosed_quote = "'"
                    else:
                        unclosed_quote = '"'

                    self.completion_matches = [unclosed_quote + match for match in self.completion_matches]

            # Check if we need to remove text from the beginning of tab completions
            elif text_to_remove:
                self.completion_matches = [match.replace(text_to_remove, '', 1) for match in self.completion_matches]

            # Check if we need to restore a shortcut in the tab completions
            # so it doesn't get erased from the command line
            if shortcut_to_restore:
                self.completion_matches = [shortcut_to_restore + match for match in self.completion_matches]

            # If we have one result, then add a closing quote if needed and allowed
            if len(self.completion_matches) == 1 and self.allow_closing_quote and unclosed_quote:
                self.completion_matches[0] += unclosed_quote

    def complete(self, text: str, state: int) -> Optional[str]:
        """Override of cmd2's complete method which returns the next possible completion for 'text'

        This completer function is called by readline as complete(text, state), for state in 0, 1, 2, …,
        until it returns a non-string value. It should return the next possible completion starting with text.

        Since readline suppresses any exception raised in completer functions, they can be difficult to debug.
        Therefore this function wraps the actual tab completion logic and prints to stderr any exception that
        occurs before returning control to readline.

        :param text: the current word that user is typing
        :param state: non-negative integer
        :return: the next possible completion for text or None
        """
        # noinspection PyBroadException
        try:
            if state == 0:
                self._reset_completion_defaults()

                # Check if we are completing a multiline command
                if self._at_continuation_prompt:
                    # lstrip and prepend the previously typed portion of this multiline command
                    lstripped_previous = self._multiline_in_progress.lstrip()
                    line = lstripped_previous + readline.get_line_buffer()

                    # Increment the indexes to account for the prepended text
                    begidx = len(lstripped_previous) + readline.get_begidx()
                    endidx = len(lstripped_previous) + readline.get_endidx()
                else:
                    # lstrip the original line
                    orig_line = readline.get_line_buffer()
                    line = orig_line.lstrip()
                    num_stripped = len(orig_line) - len(line)

                    # Calculate new indexes for the stripped line. If the cursor is at a position before the end of a
                    # line of spaces, then the following math could result in negative indexes. Enforce a max of 0.
                    begidx = max(readline.get_begidx() - num_stripped, 0)
                    endidx = max(readline.get_endidx() - num_stripped, 0)

                # Shortcuts are not word break characters when tab completing. Therefore shortcuts become part
                # of the text variable if there isn't a word break, like a space, after it. We need to remove it
                # from text and update the indexes. This only applies if we are at the the beginning of the line.
                shortcut_to_restore = ''
                if begidx == 0:
                    for (shortcut, _) in self.statement_parser.shortcuts:
                        if text.startswith(shortcut):
                            # Save the shortcut to restore later
                            shortcut_to_restore = shortcut

                            # Adjust text and where it begins
                            text = text[len(shortcut_to_restore):]
                            begidx += len(shortcut_to_restore)
                            break

                # If begidx is greater than 0, then we are no longer completing the first token (command name)
                if begidx > 0:
                    self._completion_for_command(text, line, begidx, endidx, shortcut_to_restore)

                # Otherwise complete token against anything a user can run
                else:
                    match_against = self._get_commands_aliases_and_macros_for_completion()
                    self.completion_matches = self.basic_complete(text, line, begidx, endidx, match_against)

                # If we have one result and we are at the end of the line, then add a space if allowed
                if len(self.completion_matches) == 1 and endidx == len(line) and self.allow_appended_space:
                    self.completion_matches[0] += ' '

                # Sort matches if they haven't already been sorted
                if not self.matches_sorted:
                    self.completion_matches.sort(key=self.default_sort_key)
                    self.display_matches.sort(key=self.default_sort_key)
                    self.matches_sorted = True

            try:
                return self.completion_matches[state]
            except IndexError:
                return None

        except CompletionError as ex:
            # Don't print error and redraw the prompt unless the error has length
            err_str = str(ex)
            if err_str:
                if ex.apply_style:
                    err_str = ansi.style_error(err_str)
                ansi.style_aware_write(sys.stdout, '\n' + err_str + '\n')
                rl_force_redisplay()
            return None
        except Exception as e:
            # Insert a newline so the exception doesn't print in the middle of the command line being tab completed
            self.perror()
            self.pexcept(e)
            rl_force_redisplay()
            return None

    def _complete_argparse_command(self, text: str, line: str, begidx: int, endidx: int, *,
                                   argparser: argparse.ArgumentParser,
                                   preserve_quotes: bool,
                                   cmd_set: Optional[CommandSet] = None) -> List[str]:
        """Completion function for argparse commands"""
        from .argparse_completer import ArgparseCompleter
        completer = ArgparseCompleter(argparser, self)
        tokens, raw_tokens = self.tokens_for_completion(line, begidx, endidx)

        # To have tab completion parsing match command line parsing behavior,
        # use preserve_quotes to determine if we parse the quoted or unquoted tokens.
        tokens_to_parse = raw_tokens if preserve_quotes else tokens
        return completer.complete_command(tokens_to_parse, text, line, begidx, endidx, cmd_set=cmd_set)

    def in_script(self) -> bool:
        """Return whether a text script is running"""
        return self._current_script_dir is not None

    def in_pyscript(self) -> bool:
        """Return whether a pyscript is running"""
        return self._in_py

    @property
    def aliases(self) -> Dict[str, str]:
        """Read-only property to access the aliases stored in the StatementParser"""
        return self.statement_parser.aliases

    def get_names(self):
        """Return an alphabetized list of names comprising the attributes of the cmd2 class instance."""
        return dir(self)

    def get_all_commands(self) -> List[str]:
        """Return a list of all commands"""
        return [name[len(constants.COMMAND_FUNC_PREFIX):] for name in self.get_names()
                if name.startswith(constants.COMMAND_FUNC_PREFIX) and callable(getattr(self, name))]

    def get_visible_commands(self) -> List[str]:
        """Return a list of commands that have not been hidden or disabled"""
        return [command for command in self.get_all_commands()
                if command not in self.hidden_commands and command not in self.disabled_commands]

    def _get_alias_completion_items(self) -> List[CompletionItem]:
        """Return list of current alias names and values as CompletionItems"""
        return [CompletionItem(cur_key, self.aliases[cur_key]) for cur_key in self.aliases]

    def _get_macro_completion_items(self) -> List[CompletionItem]:
        """Return list of current macro names and values as CompletionItems"""
        return [CompletionItem(cur_key, self.macros[cur_key].value) for cur_key in self.macros]

    def _get_settable_completion_items(self) -> List[CompletionItem]:
        """Return list of current settable names and descriptions as CompletionItems"""
        return [CompletionItem(cur_key, self.settables[cur_key].description) for cur_key in self.settables]

    def _get_commands_aliases_and_macros_for_completion(self) -> List[str]:
        """Return a list of visible commands, aliases, and macros for tab completion"""
        visible_commands = set(self.get_visible_commands())
        alias_names = set(self.aliases)
        macro_names = set(self.macros)
        return list(visible_commands | alias_names | macro_names)

    def get_help_topics(self) -> List[str]:
        """Return a list of help topics"""
        all_topics = [name[len(constants.HELP_FUNC_PREFIX):] for name in self.get_names()
                      if name.startswith(constants.HELP_FUNC_PREFIX) and callable(getattr(self, name))]

        # Filter out hidden and disabled commands
        return [topic for topic in all_topics
                if topic not in self.hidden_commands and topic not in self.disabled_commands]

    # noinspection PyUnusedLocal
    def sigint_handler(self, signum: int, frame) -> None:
        """Signal handler for SIGINTs which typically come from Ctrl-C events.

        If you need custom SIGINT behavior, then override this function.

        :param signum: signal number
        :param frame: required param for signal handlers
        """
        if self._cur_pipe_proc_reader is not None:
            # Pass the SIGINT to the current pipe process
            self._cur_pipe_proc_reader.send_sigint()

        # Check if we are allowed to re-raise the KeyboardInterrupt
        if not self.sigint_protection:
            raise KeyboardInterrupt("Got a keyboard interrupt")

    def precmd(self, statement: Statement) -> Statement:
        """Hook method executed just before the command is executed by
        :meth:`~cmd2.Cmd.onecmd` and after adding it to history.

        :param statement: subclass of str which also contains the parsed input
        :return: a potentially modified version of the input Statement object

        See :meth:`~cmd2.Cmd.register_postparsing_hook` and
        :meth:`~cmd2.Cmd.register_precmd_hook` for more robust ways
        to run hooks before the command is executed. See
        :ref:`features/hooks:Postparsing Hooks` and
        :ref:`features/hooks:Precommand Hooks` for more information.
        """
        return statement

    def postcmd(self, stop: bool, statement: Statement) -> bool:
        """Hook method executed just after a command is executed by
        :meth:`~cmd2.Cmd.onecmd`.

        :param stop: return `True` to request the command loop terminate
        :param statement: subclass of str which also contains the parsed input

        See :meth:`~cmd2.Cmd.register_postcmd_hook` and :meth:`~cmd2.Cmd.register_cmdfinalization_hook` for more robust ways
        to run hooks after the command is executed. See
        :ref:`features/hooks:Postcommand Hooks` and
        :ref:`features/hooks:Command Finalization Hooks` for more information.
        """
        return stop

    def preloop(self):
        """Hook method executed once when the :meth:`~.cmd2.Cmd.cmdloop()`
        method is called.

        See :meth:`~cmd2.Cmd.register_preloop_hook` for a more robust way
        to run hooks before the command loop begins. See
        :ref:`features/hooks:Application Lifecycle Hooks` for more information.
        """
        pass

    def postloop(self):
        """Hook method executed once when the :meth:`~.cmd2.Cmd.cmdloop()`
        method is about to return.

        See :meth:`~cmd2.Cmd.register_postloop_hook` for a more robust way
        to run hooks after the command loop completes. See
        :ref:`features/hooks:Application Lifecycle Hooks` for more information.
        """
        pass

    def parseline(self, line: str) -> Tuple[str, str, str]:
        """Parse the line into a command name and a string containing the arguments.

        NOTE: This is an override of a parent class method.  It is only used by other parent class methods.

        Different from the parent class method, this ignores self.identchars.

        :param line: line read by readline
        :return: tuple containing (command, args, line)
        """
        statement = self.statement_parser.parse_command_only(line)
        return statement.command, statement.args, statement.command_and_args

    def onecmd_plus_hooks(self, line: str, *, add_to_history: bool = True,
                          raise_keyboard_interrupt: bool = False, py_bridge_call: bool = False) -> bool:
        """Top-level function called by cmdloop() to handle parsing a line and running the command and all of its hooks.

        :param line: command line to run
        :param add_to_history: If True, then add this command to history. Defaults to True.
        :param raise_keyboard_interrupt: if True, then KeyboardInterrupt exceptions will be raised if stop isn't already
                                         True. This is used when running commands in a loop to be able to stop the whole
                                         loop and not just the current command. Defaults to False.
        :param py_bridge_call: This should only ever be set to True by PyBridge to signify the beginning
                               of an app() call from Python. It is used to enable/disable the storage of the
                               command's stdout.
        :return: True if running of commands should stop
        """
        import datetime

        stop = False
        statement = None

        try:
            # Convert the line into a Statement
            statement = self._input_line_to_statement(line)

            # call the postparsing hooks
            data = plugin.PostparsingData(False, statement)
            for func in self._postparsing_hooks:
                data = func(data)
                if data.stop:
                    break

            # unpack the data object
            statement = data.statement
            stop = data.stop
            if stop:
                # we should not run the command, but
                # we need to run the finalization hooks
                raise EmptyStatement

            # This will be a utils.RedirectionSavedState object for the command
            redir_saved_state = None

            try:
                # Get sigint protection while we set up redirection
                with self.sigint_protection:
                    if py_bridge_call:
                        # Start saving command's stdout at this point
                        self.stdout.pause_storage = False

                    redir_saved_state = self._redirect_output(statement)

                timestart = datetime.datetime.now()

                # precommand hooks
                data = plugin.PrecommandData(statement)
                for func in self._precmd_hooks:
                    data = func(data)
                statement = data.statement

                # call precmd() for compatibility with cmd.Cmd
                statement = self.precmd(statement)

                # go run the command function
                stop = self.onecmd(statement, add_to_history=add_to_history)

                # postcommand hooks
                data = plugin.PostcommandData(stop, statement)
                for func in self._postcmd_hooks:
                    data = func(data)

                # retrieve the final value of stop, ignoring any statement modification from the hooks
                stop = data.stop

                # call postcmd() for compatibility with cmd.Cmd
                stop = self.postcmd(stop, statement)

                if self.timing:
                    self.pfeedback('Elapsed: {}'.format(datetime.datetime.now() - timestart))
            finally:
                # Get sigint protection while we restore stuff
                with self.sigint_protection:
                    if redir_saved_state is not None:
                        self._restore_output(statement, redir_saved_state)

                    if py_bridge_call:
                        # Stop saving command's stdout before command finalization hooks run
                        self.stdout.pause_storage = True
        except (SkipPostcommandHooks, EmptyStatement):
            # Don't do anything, but do allow command finalization hooks to run
            pass
        except Cmd2ShlexError as ex:
            self.perror("Invalid syntax: {}".format(ex))
        except RedirectionError as ex:
            self.perror(ex)
        except KeyboardInterrupt as ex:
            if raise_keyboard_interrupt and not stop:
                raise ex
        except SystemExit:
            stop = True
        except Exception as ex:
            self.pexcept(ex)
        finally:
            try:
                stop = self._run_cmdfinalization_hooks(stop, statement)
            except KeyboardInterrupt as ex:
                if raise_keyboard_interrupt and not stop:
                    raise ex
            except SystemExit:
                stop = True
            except Exception as ex:
                self.pexcept(ex)

        return stop

    def _run_cmdfinalization_hooks(self, stop: bool, statement: Optional[Statement]) -> bool:
        """Run the command finalization hooks"""
        with self.sigint_protection:
            if not sys.platform.startswith('win') and self.stdin.isatty():
                # Before the next command runs, fix any terminal problems like those
                # caused by certain binary characters having been printed to it.
                import subprocess
                proc = subprocess.Popen(['stty', 'sane'])
                proc.communicate()

        data = plugin.CommandFinalizationData(stop, statement)
        for func in self._cmdfinalization_hooks:
            data = func(data)
        # retrieve the final value of stop, ignoring any
        # modifications to the statement
        return data.stop

    def runcmds_plus_hooks(self, cmds: List[Union[HistoryItem, str]], *, add_to_history: bool = True,
                           stop_on_keyboard_interrupt: bool = True) -> bool:
        """
        Used when commands are being run in an automated fashion like text scripts or history replays.
        The prompt and command line for each command will be printed if echo is True.

        :param cmds: commands to run
        :param add_to_history: If True, then add these commands to history. Defaults to True.
        :param stop_on_keyboard_interrupt: stop command loop if Ctrl-C is pressed instead of just
                                           moving to the next command. Defaults to True.
        :return: True if running of commands should stop
        """
        for line in cmds:
            if isinstance(line, HistoryItem):
                line = line.raw

            if self.echo:
                self.poutput('{}{}'.format(self.prompt, line))

            try:
                if self.onecmd_plus_hooks(line, add_to_history=add_to_history,
                                          raise_keyboard_interrupt=stop_on_keyboard_interrupt):
                    return True
            except KeyboardInterrupt as e:
                if stop_on_keyboard_interrupt:
                    self.perror(e)
                    break

        return False

    def _complete_statement(self, line: str) -> Statement:
        """Keep accepting lines of input until the command is complete.

        There is some pretty hacky code here to handle some quirks of
        self._read_command_line(). It returns a literal 'eof' if the input
        pipe runs out. We can't refactor it because we need to retain
        backwards compatibility with the standard library version of cmd.

        :param line: the line being parsed
        :return: the completed Statement
        :raises: Cmd2ShlexError if a shlex error occurs (e.g. No closing quotation)
        :raises: EmptyStatement when the resulting Statement is blank
        """
        while True:
            try:
                statement = self.statement_parser.parse(line)
                if statement.multiline_command and statement.terminator:
                    # we have a completed multiline command, we are done
                    break
                if not statement.multiline_command:
                    # it's not a multiline command, but we parsed it ok
                    # so we are done
                    break
            except Cmd2ShlexError:
                # we have unclosed quotation marks, lets parse only the command
                # and see if it's a multiline
                statement = self.statement_parser.parse_command_only(line)
                if not statement.multiline_command:
                    # not a multiline command, so raise the exception
                    raise

            # if we get here we must have:
            #   - a multiline command with no terminator
            #   - a multiline command with unclosed quotation marks
            try:
                self._at_continuation_prompt = True

                # Save the command line up to this point for tab completion
                self._multiline_in_progress = line + '\n'

                nextline = self._read_command_line(self.continuation_prompt)
                if nextline == 'eof':
                    # they entered either a blank line, or we hit an EOF
                    # for some other reason. Turn the literal 'eof'
                    # into a blank line, which serves as a command
                    # terminator
                    nextline = '\n'
                    self.poutput(nextline)
                line = '{}{}'.format(self._multiline_in_progress, nextline)
            except KeyboardInterrupt as ex:
                if self.quit_on_sigint:
                    raise ex
                else:
                    self.poutput('^C')
                    statement = self.statement_parser.parse('')
                    break
            finally:
                self._at_continuation_prompt = False

        if not statement.command:
            raise EmptyStatement
        return statement

    def _input_line_to_statement(self, line: str) -> Statement:
        """
        Parse the user's input line and convert it to a Statement, ensuring that all macros are also resolved

        :param line: the line being parsed
        :return: parsed command line as a Statement
        :raises: Cmd2ShlexError if a shlex error occurs (e.g. No closing quotation)
        :raises: EmptyStatement when the resulting Statement is blank
        """
        used_macros = []
        orig_line = None

        # Continue until all macros are resolved
        while True:
            # Make sure all input has been read and convert it to a Statement
            statement = self._complete_statement(line)

            # Save the fully entered line if this is the first loop iteration
            if orig_line is None:
                orig_line = statement.raw

            # Check if this command matches a macro and wasn't already processed to avoid an infinite loop
            if statement.command in self.macros.keys() and statement.command not in used_macros:
                used_macros.append(statement.command)
                line = self._resolve_macro(statement)
                if line is None:
                    raise EmptyStatement
            else:
                break

        # This will be true when a macro was used
        if orig_line != statement.raw:
            # Build a Statement that contains the resolved macro line
            # but the originally typed line for its raw member.
            statement = Statement(statement.args,
                                  raw=orig_line,
                                  command=statement.command,
                                  arg_list=statement.arg_list,
                                  multiline_command=statement.multiline_command,
                                  terminator=statement.terminator,
                                  suffix=statement.suffix,
                                  pipe_to=statement.pipe_to,
                                  output=statement.output,
                                  output_to=statement.output_to)
        return statement

    def _resolve_macro(self, statement: Statement) -> Optional[str]:
        """
        Resolve a macro and return the resulting string

        :param statement: the parsed statement from the command line
        :return: the resolved macro or None on error
        """
        if statement.command not in self.macros.keys():
            raise KeyError('{} is not a macro'.format(statement.command))

        macro = self.macros[statement.command]

        # Make sure enough arguments were passed in
        if len(statement.arg_list) < macro.minimum_arg_count:
            self.perror(
                "The macro '{}' expects at least {} argument(s)".format(
                    statement.command,
                    macro.minimum_arg_count
                )
            )
            return None

        # Resolve the arguments in reverse and read their values from statement.argv since those
        # are unquoted. Macro args should have been quoted when the macro was created.
        resolved = macro.value
        reverse_arg_list = sorted(macro.arg_list, key=lambda ma: ma.start_index, reverse=True)

        for arg in reverse_arg_list:
            if arg.is_escaped:
                to_replace = '{{' + arg.number_str + '}}'
                replacement = '{' + arg.number_str + '}'
            else:
                to_replace = '{' + arg.number_str + '}'
                replacement = statement.argv[int(arg.number_str)]

            parts = resolved.rsplit(to_replace, maxsplit=1)
            resolved = parts[0] + replacement + parts[1]

        # Append extra arguments and use statement.arg_list since these arguments need their quotes preserved
        for arg in statement.arg_list[macro.minimum_arg_count:]:
            resolved += ' ' + arg

        # Restore any terminator, suffix, redirection, etc.
        return resolved + statement.post_command

    def _redirect_output(self, statement: Statement) -> utils.RedirectionSavedState:
        """Set up a command's output redirection for >, >>, and |.

        :param statement: a parsed statement from the user
        :return: A bool telling if an error occurred and a utils.RedirectionSavedState object
        :raises: RedirectionError if an error occurs trying to pipe or redirect
        """
        import io
        import subprocess

        # Initialize the redirection saved state
        redir_saved_state = utils.RedirectionSavedState(self.stdout, sys.stdout,
                                                        self._cur_pipe_proc_reader, self._redirecting)

        # The ProcReader for this command
        cmd_pipe_proc_reader = None  # type: Optional[utils.ProcReader]

        if not self.allow_redirection:
            # Don't return since we set some state variables at the end of the function
            pass

        elif statement.pipe_to:
            # Create a pipe with read and write sides
            read_fd, write_fd = os.pipe()

            # Open each side of the pipe
            subproc_stdin = io.open(read_fd, 'r')
            new_stdout = io.open(write_fd, 'w')

            # Create pipe process in a separate group to isolate our signals from it. If a Ctrl-C event occurs,
            # our sigint handler will forward it only to the most recent pipe process. This makes sure pipe
            # processes close in the right order (most recent first).
            kwargs = dict()
            if sys.platform == 'win32':
                kwargs['creationflags'] = subprocess.CREATE_NEW_PROCESS_GROUP
            else:
                kwargs['start_new_session'] = True

            # For any stream that is a StdSim, we will use a pipe so we can capture its output
            proc = subprocess.Popen(statement.pipe_to,
                                    stdin=subproc_stdin,
                                    stdout=subprocess.PIPE if isinstance(self.stdout, utils.StdSim) else self.stdout,
                                    stderr=subprocess.PIPE if isinstance(sys.stderr, utils.StdSim) else sys.stderr,
                                    shell=True,
                                    **kwargs)

            # Popen was called with shell=True so the user can chain pipe commands and redirect their output
            # like: !ls -l | grep user | wc -l > out.txt. But this makes it difficult to know if the pipe process
            # started OK, since the shell itself always starts. Therefore, we will wait a short time and check
            # if the pipe process is still running.
            try:
                proc.wait(0.2)
            except subprocess.TimeoutExpired:
                pass

            # Check if the pipe process already exited
            if proc.returncode is not None:
                subproc_stdin.close()
                new_stdout.close()
                raise RedirectionError(
                    'Pipe process exited with code {} before command could run'.format(proc.returncode))
            else:
                redir_saved_state.redirecting = True
                cmd_pipe_proc_reader = utils.ProcReader(proc, self.stdout, sys.stderr)
                sys.stdout = self.stdout = new_stdout

        elif statement.output:
            import tempfile
            if (not statement.output_to) and (not self._can_clip):
                raise RedirectionError(
                    "Cannot redirect to paste buffer; missing 'pyperclip' and/or pyperclip dependencies")

            # Redirecting to a file
            elif statement.output_to:
                # statement.output can only contain REDIRECTION_APPEND or REDIRECTION_OUTPUT
                mode = 'a' if statement.output == constants.REDIRECTION_APPEND else 'w'
                try:
                    # Use line buffering
                    new_stdout = open(utils.strip_quotes(statement.output_to), mode=mode, buffering=1)
                except OSError as ex:
                    raise RedirectionError('Failed to redirect because - {}'.format(ex))

                redir_saved_state.redirecting = True
                sys.stdout = self.stdout = new_stdout

            # Redirecting to a paste buffer
            else:
                new_stdout = tempfile.TemporaryFile(mode="w+")
                redir_saved_state.redirecting = True
                sys.stdout = self.stdout = new_stdout

                if statement.output == constants.REDIRECTION_APPEND:
                    self.stdout.write(get_paste_buffer())
                    self.stdout.flush()

        # These are updated regardless of whether the command redirected
        self._cur_pipe_proc_reader = cmd_pipe_proc_reader
        self._redirecting = redir_saved_state.redirecting

        return redir_saved_state

    def _restore_output(self, statement: Statement, saved_redir_state: utils.RedirectionSavedState) -> None:
        """Handles restoring state after output redirection

        :param statement: Statement object which contains the parsed input from the user
        :param saved_redir_state: contains information needed to restore state data
        """
        if saved_redir_state.redirecting:
            # If we redirected output to the clipboard
            if statement.output and not statement.output_to:
                self.stdout.seek(0)
                write_to_paste_buffer(self.stdout.read())

            try:
                # Close the file or pipe that stdout was redirected to
                self.stdout.close()
            except BrokenPipeError:
                pass

            # Restore the stdout values
            self.stdout = saved_redir_state.saved_self_stdout
            sys.stdout = saved_redir_state.saved_sys_stdout

            # Check if we need to wait for the process being piped to
            if self._cur_pipe_proc_reader is not None:
                self._cur_pipe_proc_reader.wait()

        # These are restored regardless of whether the command redirected
        self._cur_pipe_proc_reader = saved_redir_state.saved_pipe_proc_reader
        self._redirecting = saved_redir_state.saved_redirecting

    def cmd_func(self, command: str) -> Optional[Callable]:
        """
        Get the function for a command

        :param command: the name of the command

        :Example:

        >>> helpfunc = self.cmd_func('help')

        helpfunc now contains a reference to the ``do_help`` method
        """
        func_name = self._cmd_func_name(command)
        if func_name:
            return getattr(self, func_name)

    def _cmd_func_name(self, command: str) -> str:
        """Get the method name associated with a given command.

        :param command: command to look up method name which implements it
        :return: method name which implements the given command
        """
        target = constants.COMMAND_FUNC_PREFIX + command
        return target if callable(getattr(self, target, None)) else ''

    # noinspection PyMethodOverriding
    def onecmd(self, statement: Union[Statement, str], *, add_to_history: bool = True) -> bool:
        """ This executes the actual do_* method for a command.

        If the command provided doesn't exist, then it executes default() instead.

        :param statement: intended to be a Statement instance parsed command from the input stream, alternative
                          acceptance of a str is present only for backward compatibility with cmd
        :param add_to_history: If True, then add this command to history. Defaults to True.
        :return: a flag indicating whether the interpretation of commands should stop
        """
        # For backwards compatibility with cmd, allow a str to be passed in
        if not isinstance(statement, Statement):
            statement = self._input_line_to_statement(statement)

        func = self.cmd_func(statement.command)
        if func:
            # Check to see if this command should be stored in history
            if statement.command not in self.exclude_from_history and \
                    statement.command not in self.disabled_commands and add_to_history:
                self.history.append(statement)

            stop = func(statement)

        else:
            stop = self.default(statement)

        if stop is None:
            stop = False

        return stop

    def default(self, statement: Statement) -> Optional[bool]:
        """Executed when the command given isn't a recognized command implemented by a do_* method.

        :param statement: Statement object with parsed input
        """
        if self.default_to_shell:
            if 'shell' not in self.exclude_from_history:
                self.history.append(statement)

            # noinspection PyTypeChecker
            return self.do_shell(statement.command_and_args)
        else:
            err_msg = self.default_error.format(statement.command)

            # Set apply_style to False so default_error's style is not overridden
            self.perror(err_msg, apply_style=False)

    def read_input(self, prompt: str, *, allow_completion: bool = False) -> str:
        """
        Read input from appropriate stdin value. Also allows you to disable tab completion while input is being read.

        :param prompt: prompt to display to user
        :param allow_completion: if True, then tab completion of commands is enabled. This generally should be
                                 set to False unless reading the command line. Defaults to False.
        :return: the line read from stdin with all trailing new lines removed
        :raises: any exceptions raised by input() and stdin.readline()
        """
        completion_disabled = False
        orig_completer = None

        def disable_completion():
            """Turn off completion while entering input"""
            nonlocal orig_completer
            nonlocal completion_disabled

            if self._completion_supported() and not completion_disabled:
                orig_completer = readline.get_completer()
                readline.set_completer(lambda *args, **kwargs: None)
                completion_disabled = True

        def enable_completion():
            """Restore tab completion when finished entering input"""
            nonlocal completion_disabled

            if self._completion_supported() and completion_disabled:
                readline.set_completer(orig_completer)
                completion_disabled = False

        # Check we are reading from sys.stdin
        if self.use_rawinput:
            if sys.stdin.isatty():
                try:
                    # Deal with the vagaries of readline and ANSI escape codes
                    safe_prompt = rl_make_safe_prompt(prompt)

                    with self.sigint_protection:
                        # Check if tab completion should be disabled
                        if not allow_completion:
                            disable_completion()
                    line = input(safe_prompt)
                finally:
                    with self.sigint_protection:
                        # Check if we need to re-enable tab completion
                        if not allow_completion:
                            enable_completion()
            else:
                line = input()
                if self.echo:
                    sys.stdout.write('{}{}\n'.format(prompt, line))

        # Otherwise read from self.stdin
        else:
            if self.stdin.isatty():
                # on a tty, print the prompt first, then read the line
                self.poutput(prompt, end='')
                self.stdout.flush()
                line = self.stdin.readline()
                if len(line) == 0:
                    line = 'eof'
            else:
                # we are reading from a pipe, read the line to see if there is
                # anything there, if so, then decide whether to print the
                # prompt or not
                line = self.stdin.readline()
                if len(line):
                    # we read something, output the prompt and the something
                    if self.echo:
                        self.poutput('{}{}'.format(prompt, line))
                else:
                    line = 'eof'

        return line.rstrip('\r\n')

    def _read_command_line(self, prompt: str) -> str:
        """
        Read command line from appropriate stdin

        :param prompt: prompt to display to user
        :return: command line text of 'eof' if an EOFError was caught
        :raises: whatever exceptions are raised by input() except for EOFError
        """
        try:
            # Wrap in try since terminal_lock may not be locked
            try:
                # Command line is about to be drawn. Allow asynchronous changes to the terminal.
                self.terminal_lock.release()
            except RuntimeError:
                pass
            return self.read_input(prompt, allow_completion=True)
        except EOFError:
            return 'eof'
        finally:
            # Command line is gone. Do not allow asynchronous changes to the terminal.
            self.terminal_lock.acquire()

    def _set_up_cmd2_readline(self) -> _SavedReadlineSettings:
        """
        Set up readline with cmd2-specific settings

        :return: Class containing saved readline settings
        """
        readline_settings = _SavedReadlineSettings()

        if self._completion_supported():

            # Set up readline for our tab completion needs
            if rl_type == RlType.GNU:
                # Set GNU readline's rl_basic_quote_characters to NULL so it won't automatically add a closing quote
                # We don't need to worry about setting rl_completion_suppress_quote since we never declared
                # rl_completer_quote_characters.
                readline_settings.basic_quotes = ctypes.cast(rl_basic_quote_characters, ctypes.c_void_p).value
                rl_basic_quote_characters.value = None

            readline_settings.completer = readline.get_completer()
            readline.set_completer(self.complete)

            # Set the readline word delimiters for completion
            completer_delims = " \t\n"
            completer_delims += ''.join(constants.QUOTES)
            completer_delims += ''.join(constants.REDIRECTION_CHARS)
            completer_delims += ''.join(self.statement_parser.terminators)

            readline_settings.delims = readline.get_completer_delims()
            readline.set_completer_delims(completer_delims)

            # Enable tab completion
            readline.parse_and_bind(self.completekey + ": complete")

        return readline_settings

    def _restore_readline(self, readline_settings: _SavedReadlineSettings):
        """
        Restore saved readline settings

        :param readline_settings: the readline settings to restore
        """
        if self._completion_supported():

            # Restore what we changed in readline
            readline.set_completer(readline_settings.completer)
            readline.set_completer_delims(readline_settings.delims)

            if rl_type == RlType.GNU:
                readline.set_completion_display_matches_hook(None)
                rl_basic_quote_characters.value = readline_settings.basic_quotes
            elif rl_type == RlType.PYREADLINE:
                # noinspection PyUnresolvedReferences
                readline.rl.mode._display_completions = orig_pyreadline_display

    def _cmdloop(self) -> None:
        """Repeatedly issue a prompt, accept input, parse an initial prefix
        off the received input, and dispatch to action methods, passing them
        the remainder of the line as argument.

        This serves the same role as cmd.cmdloop().
        """
        saved_readline_settings = None

        try:
            # Get sigint protection while we set up readline for cmd2
            with self.sigint_protection:
                saved_readline_settings = self._set_up_cmd2_readline()

            # Run startup commands
            stop = self.runcmds_plus_hooks(self._startup_commands)
            self._startup_commands.clear()

            while not stop:
                # Get commands from user
                try:
                    line = self._read_command_line(self.prompt)
                except KeyboardInterrupt as ex:
                    if self.quit_on_sigint:
                        raise ex
                    else:
                        self.poutput('^C')
                        line = ''

                # Run the command along with all associated pre and post hooks
                stop = self.onecmd_plus_hooks(line)
        finally:
            # Get sigint protection while we restore readline settings
            with self.sigint_protection:
                if saved_readline_settings is not None:
                    self._restore_readline(saved_readline_settings)

    #############################################################
    # Parsers and functions for alias command and subcommands
    #############################################################

    # Top-level parser for alias
    alias_description = ("Manage aliases\n"
                         "\n"
                         "An alias is a command that enables replacement of a word by another string.")
    alias_epilog = ("See also:\n"
                    "  macro")
    alias_parser = DEFAULT_ARGUMENT_PARSER(description=alias_description, epilog=alias_epilog)
    alias_subparsers = alias_parser.add_subparsers(dest='subcommand', metavar='SUBCOMMAND')
    alias_subparsers.required = True

    # Preserve quotes since we are passing strings to other commands
    @with_argparser(alias_parser, preserve_quotes=True)
    def do_alias(self, args: argparse.Namespace) -> None:
        """Manage aliases"""
        # Call handler for whatever subcommand was selected
        handler = args.get_handler()
        handler(args)

    # alias -> create
    alias_create_description = "Create or overwrite an alias"

    alias_create_epilog = ("Notes:\n"
                           "  If you want to use redirection, pipes, or terminators in the value of the\n"
                           "  alias, then quote them.\n"
                           "\n"
                           "  Since aliases are resolved during parsing, tab completion will function as\n"
                           "  it would for the actual command the alias resolves to.\n"
                           "\n"
                           "Examples:\n"
                           "  alias create ls !ls -lF\n"
                           "  alias create show_log !cat \"log file.txt\"\n"
                           "  alias create save_results print_results \">\" out.txt\n")

    alias_create_parser = DEFAULT_ARGUMENT_PARSER(add_help=False, description=alias_create_description,
                                                  epilog=alias_create_epilog)
    alias_create_parser.add_argument('name', help='name of this alias')
    alias_create_parser.add_argument('command', help='what the alias resolves to',
                                     choices_method=_get_commands_aliases_and_macros_for_completion)
    alias_create_parser.add_argument('command_args', nargs=argparse.REMAINDER, help='arguments to pass to command',
                                     completer_method=path_complete)

    @as_subcommand_to('alias', 'create', alias_create_parser, help=alias_create_description.lower())
    def _alias_create(self, args: argparse.Namespace) -> None:
        """Create or overwrite an alias"""

        # Validate the alias name
        valid, errmsg = self.statement_parser.is_valid_command(args.name)
        if not valid:
            self.perror("Invalid alias name: {}".format(errmsg))
            return

        if args.name in self.get_all_commands():
            self.perror("Alias cannot have the same name as a command")
            return

        if args.name in self.macros:
            self.perror("Alias cannot have the same name as a macro")
            return

        # Unquote redirection and terminator tokens
        tokens_to_unquote = constants.REDIRECTION_TOKENS
        tokens_to_unquote.extend(self.statement_parser.terminators)
        utils.unquote_specific_tokens(args.command_args, tokens_to_unquote)

        # Build the alias value string
        value = args.command
        if args.command_args:
            value += ' ' + ' '.join(args.command_args)

        # Set the alias
        result = "overwritten" if args.name in self.aliases else "created"
        self.aliases[args.name] = value
        self.poutput("Alias '{}' {}".format(args.name, result))

    # alias -> delete
    alias_delete_help = "delete aliases"
    alias_delete_description = "Delete specified aliases or all aliases if --all is used"

    alias_delete_parser = DEFAULT_ARGUMENT_PARSER(add_help=False, description=alias_delete_description)
    alias_delete_parser.add_argument('names', nargs=argparse.ZERO_OR_MORE, help='alias(es) to delete',
                                     choices_method=_get_alias_completion_items, descriptive_header='Value')
    alias_delete_parser.add_argument('-a', '--all', action='store_true', help="delete all aliases")

    @as_subcommand_to('alias', 'delete', alias_delete_parser, help=alias_delete_help)
    def _alias_delete(self, args: argparse.Namespace) -> None:
        """Delete aliases"""
        if args.all:
            self.aliases.clear()
            self.poutput("All aliases deleted")
        elif not args.names:
            self.perror("Either --all or alias name(s) must be specified")
        else:
            for cur_name in utils.remove_duplicates(args.names):
                if cur_name in self.aliases:
                    del self.aliases[cur_name]
                    self.poutput("Alias '{}' deleted".format(cur_name))
                else:
                    self.perror("Alias '{}' does not exist".format(cur_name))

    # alias -> list
    alias_list_help = "list aliases"
    alias_list_description = ("List specified aliases in a reusable form that can be saved to a startup\n"
                              "script to preserve aliases across sessions\n"
                              "\n"
                              "Without arguments, all aliases will be listed.")

    alias_list_parser = DEFAULT_ARGUMENT_PARSER(add_help=False, description=alias_list_description)
    alias_list_parser.add_argument('names', nargs=argparse.ZERO_OR_MORE, help='alias(es) to list',
                                   choices_method=_get_alias_completion_items, descriptive_header='Value')

    @as_subcommand_to('alias', 'list', alias_list_parser, help=alias_delete_help)
    def _alias_list(self, args: argparse.Namespace) -> None:
        """List some or all aliases"""
        if args.names:
            for cur_name in utils.remove_duplicates(args.names):
                if cur_name in self.aliases:
                    self.poutput("alias create {} {}".format(cur_name, self.aliases[cur_name]))
                else:
                    self.perror("Alias '{}' not found".format(cur_name))
        else:
            for cur_alias in sorted(self.aliases, key=self.default_sort_key):
                self.poutput("alias create {} {}".format(cur_alias, self.aliases[cur_alias]))

    #############################################################
    # Parsers and functions for macro command and subcommands
    #############################################################

    # Top-level parser for macro
    macro_description = ("Manage macros\n"
                         "\n"
                         "A macro is similar to an alias, but it can contain argument placeholders.")
    macro_epilog = ("See also:\n"
                    "  alias")
    macro_parser = DEFAULT_ARGUMENT_PARSER(description=macro_description, epilog=macro_epilog)
    macro_subparsers = macro_parser.add_subparsers(dest='subcommand', metavar='SUBCOMMAND')
    macro_subparsers.required = True

    # Preserve quotes since we are passing strings to other commands
    @with_argparser(macro_parser, preserve_quotes=True)
    def do_macro(self, args: argparse.Namespace) -> None:
        """Manage macros"""
        # Call handler for whatever subcommand was selected
        handler = args.get_handler()
        handler(args)

    # macro -> create
    macro_create_help = "create or overwrite a macro"
    macro_create_description = "Create or overwrite a macro"

    macro_create_epilog = ("A macro is similar to an alias, but it can contain argument placeholders.\n"
                           "Arguments are expressed when creating a macro using {#} notation where {1}\n"
                           "means the first argument.\n"
                           "\n"
                           "The following creates a macro called my_macro that expects two arguments:\n"
                           "\n"
                           "  macro create my_macro make_dinner --meat {1} --veggie {2}\n"
                           "\n"
                           "When the macro is called, the provided arguments are resolved and the\n"
                           "assembled command is run. For example:\n"
                           "\n"
                           "  my_macro beef broccoli ---> make_dinner --meat beef --veggie broccoli\n"
                           "\n"
                           "Notes:\n"
                           "  To use the literal string {1} in your command, escape it this way: {{1}}.\n"
                           "\n"
                           "  Extra arguments passed to a macro are appended to resolved command.\n"
                           "\n"
                           "  An argument number can be repeated in a macro. In the following example the\n"
                           "  first argument will populate both {1} instances.\n"
                           "\n"
                           "    macro create ft file_taxes -p {1} -q {2} -r {1}\n"
                           "\n"
                           "  To quote an argument in the resolved command, quote it during creation.\n"
                           "\n"
                           "    macro create backup !cp \"{1}\" \"{1}.orig\"\n"
                           "\n"
                           "  If you want to use redirection, pipes, or terminators in the value of the\n"
                           "  macro, then quote them.\n"
                           "\n"
                           "    macro create show_results print_results -type {1} \"|\" less\n"
                           "\n"
                           "  Because macros do not resolve until after hitting Enter, tab completion\n"
                           "  will only complete paths while typing a macro.")

<<<<<<< HEAD
    alias_create_parser = alias_subparsers.add_parser('create', help=alias_create_description.lower(),
                                                      description=alias_create_description,
                                                      epilog=alias_create_epilog)
    alias_create_parser.add_argument('name', help='name of this alias')
    alias_create_parser.add_argument('command', help='what the alias resolves to',
                                     choices_provider=_get_commands_aliases_and_macros_for_completion)
    alias_create_parser.add_argument('command_args', nargs=argparse.REMAINDER, help='arguments to pass to command',
                                     completer=path_complete)
    alias_create_parser.set_defaults(func=_alias_create)

    # alias -> delete
    alias_delete_help = "delete aliases"
    alias_delete_description = "Delete specified aliases or all aliases if --all is used"
    alias_delete_parser = alias_subparsers.add_parser('delete', help=alias_delete_help,
                                                      description=alias_delete_description)
    alias_delete_parser.add_argument('names', nargs=argparse.ZERO_OR_MORE, help='alias(es) to delete',
                                     choices_provider=_get_alias_completion_items, descriptive_header='Value')
    alias_delete_parser.add_argument('-a', '--all', action='store_true', help="delete all aliases")
    alias_delete_parser.set_defaults(func=_alias_delete)

    # alias -> list
    alias_list_help = "list aliases"
    alias_list_description = ("List specified aliases in a reusable form that can be saved to a startup\n"
                              "script to preserve aliases across sessions\n"
                              "\n"
                              "Without arguments, all aliases will be listed.")

    alias_list_parser = alias_subparsers.add_parser('list', help=alias_list_help,
                                                    description=alias_list_description)
    alias_list_parser.add_argument('names', nargs=argparse.ZERO_OR_MORE, help='alias(es) to list',
                                   choices_provider=_get_alias_completion_items, descriptive_header='Value')
    alias_list_parser.set_defaults(func=_alias_list)

    # Preserve quotes since we are passing strings to other commands
    @with_argparser(alias_parser, preserve_quotes=True)
    def do_alias(self, args: argparse.Namespace) -> None:
        """Manage aliases"""
        # Call whatever subcommand function was selected
        func = getattr(args, 'func')
        func(self, args)

    # -----  Macro subcommand functions -----
=======
    macro_create_parser = DEFAULT_ARGUMENT_PARSER(add_help=False, description=macro_create_description,
                                                  epilog=macro_create_epilog)
    macro_create_parser.add_argument('name', help='name of this macro')
    macro_create_parser.add_argument('command', help='what the macro resolves to',
                                     choices_method=_get_commands_aliases_and_macros_for_completion)
    macro_create_parser.add_argument('command_args', nargs=argparse.REMAINDER,
                                     help='arguments to pass to command', completer_method=path_complete)
>>>>>>> 6c939fb0

    @as_subcommand_to('macro', 'create', macro_create_parser, help=macro_create_help)
    def _macro_create(self, args: argparse.Namespace) -> None:
        """Create or overwrite a macro"""

        # Validate the macro name
        valid, errmsg = self.statement_parser.is_valid_command(args.name)
        if not valid:
            self.perror("Invalid macro name: {}".format(errmsg))
            return

        if args.name in self.get_all_commands():
            self.perror("Macro cannot have the same name as a command")
            return

        if args.name in self.aliases:
            self.perror("Macro cannot have the same name as an alias")
            return

        # Unquote redirection and terminator tokens
        tokens_to_unquote = constants.REDIRECTION_TOKENS
        tokens_to_unquote.extend(self.statement_parser.terminators)
        utils.unquote_specific_tokens(args.command_args, tokens_to_unquote)

        # Build the macro value string
        value = args.command
        if args.command_args:
            value += ' ' + ' '.join(args.command_args)

        # Find all normal arguments
        arg_list = []
        normal_matches = re.finditer(MacroArg.macro_normal_arg_pattern, value)
        max_arg_num = 0
        arg_nums = set()

        while True:
            try:
                cur_match = normal_matches.__next__()

                # Get the number string between the braces
                cur_num_str = (re.findall(MacroArg.digit_pattern, cur_match.group())[0])
                cur_num = int(cur_num_str)
                if cur_num < 1:
                    self.perror("Argument numbers must be greater than 0")
                    return

                arg_nums.add(cur_num)
                if cur_num > max_arg_num:
                    max_arg_num = cur_num

                arg_list.append(MacroArg(start_index=cur_match.start(), number_str=cur_num_str, is_escaped=False))

            except StopIteration:
                break

        # Make sure the argument numbers are continuous
        if len(arg_nums) != max_arg_num:
            self.perror(
                "Not all numbers between 1 and {} are present "
                "in the argument placeholders".format(max_arg_num))
            return

        # Find all escaped arguments
        escaped_matches = re.finditer(MacroArg.macro_escaped_arg_pattern, value)

        while True:
            try:
                cur_match = escaped_matches.__next__()

                # Get the number string between the braces
                cur_num_str = re.findall(MacroArg.digit_pattern, cur_match.group())[0]

                arg_list.append(MacroArg(start_index=cur_match.start(), number_str=cur_num_str, is_escaped=True))
            except StopIteration:
                break

        # Set the macro
        result = "overwritten" if args.name in self.macros else "created"
        self.macros[args.name] = Macro(name=args.name, value=value, minimum_arg_count=max_arg_num, arg_list=arg_list)
        self.poutput("Macro '{}' {}".format(args.name, result))

    # macro -> delete
    macro_delete_help = "delete macros"
    macro_delete_description = "Delete specified macros or all macros if --all is used"
    macro_delete_parser = DEFAULT_ARGUMENT_PARSER(add_help=False, description=macro_delete_description)
    macro_delete_parser.add_argument('names', nargs=argparse.ZERO_OR_MORE, help='macro(s) to delete',
                                     choices_method=_get_macro_completion_items, descriptive_header='Value')
    macro_delete_parser.add_argument('-a', '--all', action='store_true', help="delete all macros")

    @as_subcommand_to('macro', 'delete', macro_delete_parser, help=macro_delete_help)
    def _macro_delete(self, args: argparse.Namespace) -> None:
        """Delete macros"""
        if args.all:
            self.macros.clear()
            self.poutput("All macros deleted")
        elif not args.names:
            self.perror("Either --all or macro name(s) must be specified")
        else:
            for cur_name in utils.remove_duplicates(args.names):
                if cur_name in self.macros:
                    del self.macros[cur_name]
                    self.poutput("Macro '{}' deleted".format(cur_name))
                else:
                    self.perror("Macro '{}' does not exist".format(cur_name))

    # macro -> list
    macro_list_help = "list macros"
    macro_list_description = ("List specified macros in a reusable form that can be saved to a startup script\n"
                              "to preserve macros across sessions\n"
                              "\n"
                              "Without arguments, all macros will be listed.")

    macro_list_parser = DEFAULT_ARGUMENT_PARSER(add_help=False, description=macro_list_description)
    macro_list_parser.add_argument('names', nargs=argparse.ZERO_OR_MORE, help='macro(s) to list',
                                   choices_method=_get_macro_completion_items, descriptive_header='Value')

    @as_subcommand_to('macro', 'list', macro_list_parser, help=macro_list_help)
    def _macro_list(self, args: argparse.Namespace) -> None:
        """List some or all macros"""
        if args.names:
            for cur_name in utils.remove_duplicates(args.names):
                if cur_name in self.macros:
                    self.poutput("macro create {} {}".format(cur_name, self.macros[cur_name].value))
                else:
                    self.perror("Macro '{}' not found".format(cur_name))
        else:
            for cur_macro in sorted(self.macros, key=self.default_sort_key):
                self.poutput("macro create {} {}".format(cur_macro, self.macros[cur_macro].value))

<<<<<<< HEAD
    # Top-level parser for macro
    macro_description = ("Manage macros\n"
                         "\n"
                         "A macro is similar to an alias, but it can contain argument placeholders.")
    macro_epilog = ("See also:\n"
                    "  alias")
    macro_parser = DEFAULT_ARGUMENT_PARSER(description=macro_description, epilog=macro_epilog)

    # Add subcommands to macro
    macro_subparsers = macro_parser.add_subparsers(dest='subcommand', metavar='SUBCOMMAND')
    macro_subparsers.required = True

    # macro -> create
    macro_create_help = "create or overwrite a macro"
    macro_create_description = "Create or overwrite a macro"

    macro_create_epilog = ("A macro is similar to an alias, but it can contain argument placeholders.\n"
                           "Arguments are expressed when creating a macro using {#} notation where {1}\n"
                           "means the first argument.\n"
                           "\n"
                           "The following creates a macro called my_macro that expects two arguments:\n"
                           "\n"
                           "  macro create my_macro make_dinner --meat {1} --veggie {2}\n"
                           "\n"
                           "When the macro is called, the provided arguments are resolved and the\n"
                           "assembled command is run. For example:\n"
                           "\n"
                           "  my_macro beef broccoli ---> make_dinner --meat beef --veggie broccoli\n"
                           "\n"
                           "Notes:\n"
                           "  To use the literal string {1} in your command, escape it this way: {{1}}.\n"
                           "\n"
                           "  Extra arguments passed to a macro are appended to resolved command.\n"
                           "\n"
                           "  An argument number can be repeated in a macro. In the following example the\n"
                           "  first argument will populate both {1} instances.\n"
                           "\n"
                           "    macro create ft file_taxes -p {1} -q {2} -r {1}\n"
                           "\n"
                           "  To quote an argument in the resolved command, quote it during creation.\n"
                           "\n"
                           "    macro create backup !cp \"{1}\" \"{1}.orig\"\n"
                           "\n"
                           "  If you want to use redirection, pipes, or terminators in the value of the\n"
                           "  macro, then quote them.\n"
                           "\n"
                           "    macro create show_results print_results -type {1} \"|\" less\n"
                           "\n"
                           "  Because macros do not resolve until after hitting Enter, tab completion\n"
                           "  will only complete paths while typing a macro.")

    macro_create_parser = macro_subparsers.add_parser('create', help=macro_create_help,
                                                      description=macro_create_description,
                                                      epilog=macro_create_epilog)
    macro_create_parser.add_argument('name', help='name of this macro')
    macro_create_parser.add_argument('command', help='what the macro resolves to',
                                     choices_provider=_get_commands_aliases_and_macros_for_completion)
    macro_create_parser.add_argument('command_args', nargs=argparse.REMAINDER,
                                     help='arguments to pass to command', completer=path_complete)
    macro_create_parser.set_defaults(func=_macro_create)

    # macro -> delete
    macro_delete_help = "delete macros"
    macro_delete_description = "Delete specified macros or all macros if --all is used"
    macro_delete_parser = macro_subparsers.add_parser('delete', help=macro_delete_help,
                                                      description=macro_delete_description)
    macro_delete_parser.add_argument('names', nargs=argparse.ZERO_OR_MORE, help='macro(s) to delete',
                                     choices_provider=_get_macro_completion_items, descriptive_header='Value')
    macro_delete_parser.add_argument('-a', '--all', action='store_true', help="delete all macros")
    macro_delete_parser.set_defaults(func=_macro_delete)

    # macro -> list
    macro_list_help = "list macros"
    macro_list_description = ("List specified macros in a reusable form that can be saved to a startup script\n"
                              "to preserve macros across sessions\n"
                              "\n"
                              "Without arguments, all macros will be listed.")

    macro_list_parser = macro_subparsers.add_parser('list', help=macro_list_help, description=macro_list_description)
    macro_list_parser.add_argument('names', nargs=argparse.ZERO_OR_MORE, help='macro(s) to list',
                                   choices_provider=_get_macro_completion_items, descriptive_header='Value')
    macro_list_parser.set_defaults(func=_macro_list)

    # Preserve quotes since we are passing strings to other commands
    @with_argparser(macro_parser, preserve_quotes=True)
    def do_macro(self, args: argparse.Namespace) -> None:
        """Manage macros"""
        # Call whatever subcommand function was selected
        func = getattr(args, 'func')
        func(self, args)

=======
>>>>>>> 6c939fb0
    def complete_help_command(self, text: str, line: str, begidx: int, endidx: int) -> List[str]:
        """Completes the command argument of help"""

        # Complete token against topics and visible commands
        topics = set(self.get_help_topics())
        visible_commands = set(self.get_visible_commands())
        strs_to_match = list(topics | visible_commands)
        return self.basic_complete(text, line, begidx, endidx, strs_to_match)

    def complete_help_subcommands(self, text: str, line: str, begidx: int, endidx: int,
                                  arg_tokens: Dict[str, List[str]]) -> List[str]:
        """Completes the subcommands argument of help"""

        # Make sure we have a command whose subcommands we will complete
        command = arg_tokens['command'][0]
        if not command:
            return []

        # Check if this command uses argparse
        func = self.cmd_func(command)
        argparser = getattr(func, constants.CMD_ATTR_ARGPARSER, None)
        if func is None or argparser is None:
            return []

        # Combine the command and its subcommand tokens for the ArgparseCompleter
        tokens = [command] + arg_tokens['subcommands']

        from .argparse_completer import ArgparseCompleter
        completer = ArgparseCompleter(argparser, self)
        return completer.complete_subcommand_help(tokens, text, line, begidx, endidx)

    help_parser = DEFAULT_ARGUMENT_PARSER(description="List available commands or provide "
                                                      "detailed help for a specific command")
    help_parser.add_argument('command', nargs=argparse.OPTIONAL, help="command to retrieve help for",
                             completer=complete_help_command)
    help_parser.add_argument('subcommands', nargs=argparse.REMAINDER, help="subcommand(s) to retrieve help for",
                             completer=complete_help_subcommands)
    help_parser.add_argument('-v', '--verbose', action='store_true',
                             help="print a list of all commands with descriptions of each")

    # Get rid of cmd's complete_help() functions so ArgparseCompleter will complete the help command
    if getattr(cmd.Cmd, 'complete_help', None) is not None:
        delattr(cmd.Cmd, 'complete_help')

    @with_argparser(help_parser)
    def do_help(self, args: argparse.Namespace) -> None:
        """List available commands or provide detailed help for a specific command"""
        if not args.command or args.verbose:
            self._help_menu(args.verbose)

        else:
            # Getting help for a specific command
            func = self.cmd_func(args.command)
            help_func = getattr(self, constants.HELP_FUNC_PREFIX + args.command, None)
            argparser = getattr(func, constants.CMD_ATTR_ARGPARSER, None)

            # If the command function uses argparse, then use argparse's help
            if func is not None and argparser is not None:
                from .argparse_completer import ArgparseCompleter
                completer = ArgparseCompleter(argparser, self)
                tokens = [args.command] + args.subcommands

                # Set end to blank so the help output matches how it looks when "command -h" is used
                self.poutput(completer.format_help(tokens), end='')

            # If there is no help information then print an error
            elif help_func is None and (func is None or not func.__doc__):
                err_msg = self.help_error.format(args.command)

                # Set apply_style to False so help_error's style is not overridden
                self.perror(err_msg, apply_style=False)

            # Otherwise delegate to cmd base class do_help()
            else:
                super().do_help(args.command)

    def _help_menu(self, verbose: bool = False) -> None:
        """Show a list of commands which help can be displayed for"""
        cmds_cats, cmds_doc, cmds_undoc, help_topics = self._build_command_info()

        if len(cmds_cats) == 0:
            # No categories found, fall back to standard behavior
            self.poutput("{}".format(str(self.doc_leader)))
            self._print_topics(self.doc_header, cmds_doc, verbose)
        else:
            # Categories found, Organize all commands by category
            self.poutput('{}'.format(str(self.doc_leader)))
            self.poutput('{}'.format(str(self.doc_header)), end="\n\n")
            for category in sorted(cmds_cats.keys(), key=self.default_sort_key):
                self._print_topics(category, cmds_cats[category], verbose)
            self._print_topics(self.default_category, cmds_doc, verbose)

        self.print_topics(self.misc_header, help_topics, 15, 80)
        self.print_topics(self.undoc_header, cmds_undoc, 15, 80)

    def _build_command_info(self):
        # Get a sorted list of help topics
        help_topics = sorted(self.get_help_topics(), key=self.default_sort_key)
        # Get a sorted list of visible command names
        visible_commands = sorted(self.get_visible_commands(), key=self.default_sort_key)
        cmds_doc = []
        cmds_undoc = []
        cmds_cats = {}
        for command in visible_commands:
            func = self.cmd_func(command)
            has_help_func = False

            if command in help_topics:
                # Prevent the command from showing as both a command and help topic in the output
                help_topics.remove(command)

                # Non-argparse commands can have help_functions for their documentation
                if not hasattr(func, constants.CMD_ATTR_ARGPARSER):
                    has_help_func = True

            if hasattr(func, constants.CMD_ATTR_HELP_CATEGORY):
                category = getattr(func, constants.CMD_ATTR_HELP_CATEGORY)
                cmds_cats.setdefault(category, [])
                cmds_cats[category].append(command)
            elif func.__doc__ or has_help_func:
                cmds_doc.append(command)
            else:
                cmds_undoc.append(command)
        return cmds_cats, cmds_doc, cmds_undoc, help_topics

    def _print_topics(self, header: str, cmds: List[str], verbose: bool) -> None:
        """Customized version of print_topics that can switch between verbose or traditional output"""
        import io

        if cmds:
            if not verbose:
                self.print_topics(header, cmds, 15, 80)
            else:
                self.stdout.write('{}\n'.format(str(header)))
                widest = 0
                # measure the commands
                for command in cmds:
                    width = ansi.style_aware_wcswidth(command)
                    if width > widest:
                        widest = width
                # add a 4-space pad
                widest += 4
                if widest < 20:
                    widest = 20

                if self.ruler:
                    self.stdout.write('{:{ruler}<{width}}\n'.format('', ruler=self.ruler, width=80))

                # Try to get the documentation string for each command
                topics = self.get_help_topics()

                for command in cmds:
                    cmd_func = self.cmd_func(command)

                    # Non-argparse commands can have help_functions for their documentation
                    if not hasattr(cmd_func, constants.CMD_ATTR_ARGPARSER) and command in topics:
                        help_func = getattr(self, constants.HELP_FUNC_PREFIX + command)
                        result = io.StringIO()

                        # try to redirect system stdout
                        with redirect_stdout(result):
                            # save our internal stdout
                            stdout_orig = self.stdout
                            try:
                                # redirect our internal stdout
                                self.stdout = result
                                help_func()
                            finally:
                                # restore internal stdout
                                self.stdout = stdout_orig
                        doc = result.getvalue()

                    else:
                        doc = cmd_func.__doc__

                    # Attempt to locate the first documentation block
                    if not doc:
                        doc_block = ['']
                    else:
                        doc_block = []
                        found_first = False
                        for doc_line in doc.splitlines():
                            stripped_line = doc_line.strip()

                            # Don't include :param type lines
                            if stripped_line.startswith(':'):
                                if found_first:
                                    break
                            elif stripped_line:
                                doc_block.append(stripped_line)
                                found_first = True
                            elif found_first:
                                break

                    for doc_line in doc_block:
                        self.stdout.write('{: <{col_width}}{doc}\n'.format(command,
                                                                           col_width=widest,
                                                                           doc=doc_line))
                        command = ''
                self.stdout.write("\n")

    shortcuts_parser = DEFAULT_ARGUMENT_PARSER(description="List available shortcuts")

    @with_argparser(shortcuts_parser)
    def do_shortcuts(self, _: argparse.Namespace) -> None:
        """List available shortcuts"""
        # Sort the shortcut tuples by name
        sorted_shortcuts = sorted(self.statement_parser.shortcuts, key=lambda x: self.default_sort_key(x[0]))
        result = "\n".join('{}: {}'.format(sc[0], sc[1]) for sc in sorted_shortcuts)
        self.poutput("Shortcuts for other commands:\n{}".format(result))

    eof_parser = DEFAULT_ARGUMENT_PARSER(description="Called when <Ctrl>-D is pressed", epilog=INTERNAL_COMMAND_EPILOG)

    @with_argparser(eof_parser)
    def do_eof(self, _: argparse.Namespace) -> bool:
        """Called when <Ctrl>-D is pressed"""
        # Return True to stop the command loop
        return True

    quit_parser = DEFAULT_ARGUMENT_PARSER(description="Exit this application")

    @with_argparser(quit_parser)
    def do_quit(self, _: argparse.Namespace) -> bool:
        """Exit this application"""
        # Return True to stop the command loop
        return True

    def select(self, opts: Union[str, List[str], List[Tuple[Any, Optional[str]]]],
               prompt: str = 'Your choice? ') -> str:
        """Presents a numbered menu to the user.  Modeled after
           the bash shell's SELECT.  Returns the item chosen.

           Argument ``opts`` can be:

             | a single string -> will be split into one-word options
             | a list of strings -> will be offered as options
             | a list of tuples -> interpreted as (value, text), so
                                   that the return value can differ from
                                   the text advertised to the user """

        local_opts = opts
        if isinstance(opts, str):
            local_opts = list(zip(opts.split(), opts.split()))
        fulloptions = []
        for opt in local_opts:
            if isinstance(opt, str):
                fulloptions.append((opt, opt))
            else:
                try:
                    fulloptions.append((opt[0], opt[1]))
                except IndexError:
                    fulloptions.append((opt[0], opt[0]))
        for (idx, (_, text)) in enumerate(fulloptions):
            self.poutput('  %2d. %s' % (idx + 1, text))

        while True:
            try:
                response = self.read_input(prompt)
            except EOFError:
                response = ''
                self.poutput()
            except KeyboardInterrupt as ex:
                self.poutput('^C')
                raise ex

            if not response:
                continue

            if rl_type != RlType.NONE:
                hlen = readline.get_current_history_length()
                if hlen >= 1:
                    readline.remove_history_item(hlen - 1)
            try:
                choice = int(response)
                if choice < 1:
                    raise IndexError
                return fulloptions[choice - 1][0]
            except (ValueError, IndexError):
                self.poutput("{!r} isn't a valid choice. Pick a number between 1 and {}:".format(
                    response, len(fulloptions)))

    def complete_set_value(self, text: str, line: str, begidx: int, endidx: int,
                           arg_tokens: Dict[str, List[str]]) -> List[str]:
        """Completes the value argument of set"""
        param = arg_tokens['param'][0]
        try:
            settable = self.settables[param]
        except KeyError:
            raise CompletionError(param + " is not a settable parameter")

        # Create a parser with a value field based on this settable
        settable_parser = DEFAULT_ARGUMENT_PARSER(parents=[Cmd.set_parser_parent])

        # Settables with choices list the values of those choices instead of the arg name
        # in help text and this shows in tab completion hints. Set metavar to avoid this.
        arg_name = 'value'
        settable_parser.add_argument(arg_name, metavar=arg_name, help=settable.description,
                                     choices=settable.choices,
                                     choices_provider=settable.choices_provider,
                                     completer=settable.completer)

        from .argparse_completer import ArgparseCompleter
        completer = ArgparseCompleter(settable_parser, self)

        # Use raw_tokens since quotes have been preserved
        _, raw_tokens = self.tokens_for_completion(line, begidx, endidx)
        return completer.complete_command(raw_tokens, text, line, begidx, endidx)

    # When tab completing value, we recreate the set command parser with a value argument specific to
    # the settable being edited. To make this easier, define a parent parser with all the common elements.
    set_description = ("Set a settable parameter or show current settings of parameters\n"
                       "Call without arguments for a list of all settable parameters with their values.\n"
                       "Call with just param to view that parameter's value.")
    set_parser_parent = DEFAULT_ARGUMENT_PARSER(description=set_description, add_help=False)
    set_parser_parent.add_argument('-v', '--verbose', action='store_true',
                                   help='include description of parameters when viewing')
    set_parser_parent.add_argument('param', nargs=argparse.OPTIONAL, help='parameter to set or view',
                                   choices_provider=_get_settable_completion_items, descriptive_header='Description')

    # Create the parser for the set command
    set_parser = DEFAULT_ARGUMENT_PARSER(parents=[set_parser_parent])
    set_parser.add_argument('value', nargs=argparse.OPTIONAL, help='new value for settable',
                            completer=complete_set_value)

    # Preserve quotes so users can pass in quoted empty strings and flags (e.g. -h) as the value
    @with_argparser(set_parser, preserve_quotes=True)
    def do_set(self, args: argparse.Namespace) -> None:
        """Set a settable parameter or show current settings of parameters"""
        if not self.settables:
            self.pwarning("There are no settable parameters")
            return

        if args.param:
            try:
                settable = self.settables[args.param]
            except KeyError:
                self.perror("Parameter '{}' not supported (type 'set' for list of parameters).".format(args.param))
                return

            if args.value:
                args.value = utils.strip_quotes(args.value)

                # Try to update the settable's value
                try:
                    orig_value = getattr(self, args.param)
                    setattr(self, args.param, settable.val_type(args.value))
                    new_value = getattr(self, args.param)
                # noinspection PyBroadException
                except Exception as e:
                    err_msg = "Error setting {}: {}".format(args.param, e)
                    self.perror(err_msg)
                    return

                self.poutput('{} - was: {!r}\nnow: {!r}'.format(args.param, orig_value, new_value))

                # Check if we need to call an onchange callback
                if orig_value != new_value and settable.onchange_cb:
                    settable.onchange_cb(args.param, orig_value, new_value)
                return

            # Show one settable
            to_show = [args.param]
        else:
            # Show all settables
            to_show = list(self.settables.keys())

        # Build the result strings
        max_len = 0
        results = dict()
        for param in to_show:
            results[param] = '{}: {!r}'.format(param, getattr(self, param))
            max_len = max(max_len, ansi.style_aware_wcswidth(results[param]))

        # Display the results
        for param in sorted(results, key=self.default_sort_key):
            result_str = results[param]
            if args.verbose:
                self.poutput('{} # {}'.format(utils.align_left(result_str, width=max_len),
                                              self.settables[param].description))
            else:
                self.poutput(result_str)

    shell_parser = DEFAULT_ARGUMENT_PARSER(description="Execute a command as if at the OS prompt")
    shell_parser.add_argument('command', help='the command to run', completer=shell_cmd_complete)
    shell_parser.add_argument('command_args', nargs=argparse.REMAINDER, help='arguments to pass to command',
                              completer=path_complete)

    # Preserve quotes since we are passing these strings to the shell
    @with_argparser(shell_parser, preserve_quotes=True)
    def do_shell(self, args: argparse.Namespace) -> None:
        """Execute a command as if at the OS prompt"""
        import subprocess

        # Create a list of arguments to shell
        tokens = [args.command] + args.command_args

        # Expand ~ where needed
        utils.expand_user_in_tokens(tokens)
        expanded_command = ' '.join(tokens)

        # Prevent KeyboardInterrupts while in the shell process. The shell process will
        # still receive the SIGINT since it is in the same process group as us.
        with self.sigint_protection:
            # For any stream that is a StdSim, we will use a pipe so we can capture its output
            proc = subprocess.Popen(expanded_command,
                                    stdout=subprocess.PIPE if isinstance(self.stdout, utils.StdSim) else self.stdout,
                                    stderr=subprocess.PIPE if isinstance(sys.stderr, utils.StdSim) else sys.stderr,
                                    shell=True)

            proc_reader = utils.ProcReader(proc, self.stdout, sys.stderr)
            proc_reader.wait()

            # Save the return code of the application for use in a pyscript
            self.last_result = proc.returncode

    @staticmethod
    def _reset_py_display() -> None:
        """
        Resets the dynamic objects in the sys module that the py and ipy consoles fight over.
        When a Python console starts it adopts certain display settings if they've already been set.
        If an ipy console has previously been run, then py uses its settings and ends up looking
        like an ipy console in terms of prompt and exception text. This method forces the Python
        console to create its own display settings since they won't exist.

        IPython does not have this problem since it always overwrites the display settings when it
        is run. Therefore this method only needs to be called before creating a Python console.
        """
        # Delete any prompts that have been set
        attributes = ['ps1', 'ps2', 'ps3']
        for cur_attr in attributes:
            try:
                del sys.__dict__[cur_attr]
            except KeyError:
                pass

        # Reset functions
        sys.displayhook = sys.__displayhook__
        sys.excepthook = sys.__excepthook__

    def _set_up_py_shell_env(self, interp: InteractiveConsole) -> _SavedCmd2Env:
        """
        Set up interactive Python shell environment
        :return: Class containing saved up cmd2 environment
        """
        cmd2_env = _SavedCmd2Env()

        # Set up readline for Python shell
        if rl_type != RlType.NONE:
            # Save cmd2 history
            for i in range(1, readline.get_current_history_length() + 1):
                # noinspection PyArgumentList
                cmd2_env.history.append(readline.get_history_item(i))

            readline.clear_history()

            # Restore py's history
            for item in self._py_history:
                readline.add_history(item)

            if self._completion_supported():
                # Set up tab completion for the Python console
                # rlcompleter relies on the default settings of the Python readline module
                if rl_type == RlType.GNU:
                    cmd2_env.readline_settings.basic_quotes = ctypes.cast(rl_basic_quote_characters,
                                                                          ctypes.c_void_p).value
                    rl_basic_quote_characters.value = orig_rl_basic_quotes

                    if 'gnureadline' in sys.modules:
                        # rlcompleter imports readline by name, so it won't use gnureadline
                        # Force rlcompleter to use gnureadline instead so it has our settings and history
                        if 'readline' in sys.modules:
                            cmd2_env.readline_module = sys.modules['readline']

                        sys.modules['readline'] = sys.modules['gnureadline']

                cmd2_env.readline_settings.delims = readline.get_completer_delims()
                readline.set_completer_delims(orig_rl_delims)

                # rlcompleter will not need cmd2's custom display function
                # This will be restored by cmd2 the next time complete() is called
                if rl_type == RlType.GNU:
                    readline.set_completion_display_matches_hook(None)
                elif rl_type == RlType.PYREADLINE:
                    # noinspection PyUnresolvedReferences
                    readline.rl.mode._display_completions = orig_pyreadline_display

                # Save off the current completer and set a new one in the Python console
                # Make sure it tab completes from its locals() dictionary
                cmd2_env.readline_settings.completer = readline.get_completer()
                interp.runcode("from rlcompleter import Completer")
                interp.runcode("import readline")
                interp.runcode("readline.set_completer(Completer(locals()).complete)")

        # Set up sys module for the Python console
        self._reset_py_display()

        cmd2_env.sys_stdout = sys.stdout
        sys.stdout = self.stdout

        cmd2_env.sys_stdin = sys.stdin
        sys.stdin = self.stdin

        return cmd2_env

    def _restore_cmd2_env(self, cmd2_env: _SavedCmd2Env) -> None:
        """
        Restore cmd2 environment after exiting an interactive Python shell

        :param cmd2_env: the environment settings to restore
        """
        sys.stdout = cmd2_env.sys_stdout
        sys.stdin = cmd2_env.sys_stdin

        # Set up readline for cmd2
        if rl_type != RlType.NONE:
            # Save py's history
            self._py_history.clear()
            for i in range(1, readline.get_current_history_length() + 1):
                # noinspection PyArgumentList
                self._py_history.append(readline.get_history_item(i))

            readline.clear_history()

            # Restore cmd2's history
            for item in cmd2_env.history:
                readline.add_history(item)

            if self._completion_supported():
                # Restore cmd2's tab completion settings
                readline.set_completer(cmd2_env.readline_settings.completer)
                readline.set_completer_delims(cmd2_env.readline_settings.delims)

                if rl_type == RlType.GNU:
                    rl_basic_quote_characters.value = cmd2_env.readline_settings.basic_quotes

                    if 'gnureadline' in sys.modules:
                        # Restore what the readline module pointed to
                        if cmd2_env.readline_module is None:
                            del sys.modules['readline']
                        else:
                            sys.modules['readline'] = cmd2_env.readline_module

    py_description = ("Invoke Python command or shell\n"
                      "\n"
                      "Note that, when invoking a command directly from the command line, this shell\n"
                      "has limited ability to parse Python statements into tokens. In particular,\n"
                      "there may be problems with whitespace and quotes depending on their placement.\n"
                      "\n"
                      "If you see strange parsing behavior, it's best to just open the Python shell\n"
                      "by providing no arguments to py and run more complex statements there.")

    py_parser = DEFAULT_ARGUMENT_PARSER(description=py_description)
    py_parser.add_argument('command', nargs=argparse.OPTIONAL, help="command to run")
    py_parser.add_argument('remainder', nargs=argparse.REMAINDER, help="remainder of command")

    # Preserve quotes since we are passing these strings to Python
    @with_argparser(py_parser, preserve_quotes=True)
    def do_py(self, args: argparse.Namespace, *, pyscript: Optional[str] = None) -> Optional[bool]:
        """
        Enter an interactive Python shell

        :param args: Namespace of args on the command line
        :param pyscript: optional path to a pyscript file to run. This is intended only to be used by run_pyscript
                         after it sets up sys.argv for the script. If populated, this takes precedence over all
                         other arguments. (Defaults to None)
        :return: True if running of commands should stop
        """

        def py_quit():
            """Function callable from the interactive Python console to exit that environment"""
            raise EmbeddedConsoleExit

        from .py_bridge import PyBridge
        py_bridge = PyBridge(self)
        saved_sys_path = None

        if self.in_pyscript():
            self.perror("Recursively entering interactive Python shells is not allowed")
            return

        try:
            self._in_py = True
            py_code_to_run = ''

            # Make a copy of self.py_locals for the locals dictionary in the Python environment we are creating.
            # This is to prevent pyscripts from editing it. (e.g. locals().clear()). It also ensures a pyscript's
            # environment won't be filled with data from a previously run pyscript. Only make a shallow copy since
            # it's OK for py_locals to contain objects which are editable in a pyscript.
            localvars = dict(self.py_locals)
            localvars[self.py_bridge_name] = py_bridge
            localvars['quit'] = py_quit
            localvars['exit'] = py_quit

            if self.self_in_py:
                localvars['self'] = self

            # Handle case where we were called by run_pyscript
            if pyscript is not None:
                # Read the script file
                expanded_filename = os.path.expanduser(pyscript)

                try:
                    with open(expanded_filename) as f:
                        py_code_to_run = f.read()
                except OSError as ex:
                    self.pexcept("Error reading script file '{}': {}".format(expanded_filename, ex))
                    return

                localvars['__name__'] = '__main__'
                localvars['__file__'] = expanded_filename

                # Place the script's directory at sys.path[0] just as Python does when executing a script
                saved_sys_path = list(sys.path)
                sys.path.insert(0, os.path.dirname(os.path.abspath(expanded_filename)))

            else:
                # This is the default name chosen by InteractiveConsole when no locals are passed in
                localvars['__name__'] = '__console__'

                if args.command:
                    py_code_to_run = args.command
                    if args.remainder:
                        py_code_to_run += ' ' + ' '.join(args.remainder)

                    # Set cmd_echo to True so PyBridge statements like: py app('help')
                    # run at the command line will print their output.
                    py_bridge.cmd_echo = True

            # Create the Python interpreter
            interp = InteractiveConsole(locals=localvars)

            # Check if we are running Python code
            if py_code_to_run:
                # noinspection PyBroadException
                try:
                    interp.runcode(py_code_to_run)
                except BaseException:
                    # We don't care about any exception that happened in the Python code
                    pass

            # Otherwise we will open an interactive Python shell
            else:
                cprt = 'Type "help", "copyright", "credits" or "license" for more information.'
                instructions = ('End with `Ctrl-D` (Unix) / `Ctrl-Z` (Windows), `quit()`, `exit()`.\n'
                                'Non-Python commands can be issued with: {}("your command")'
                                .format(self.py_bridge_name))

                saved_cmd2_env = None

                # noinspection PyBroadException
                try:
                    # Get sigint protection while we set up the Python shell environment
                    with self.sigint_protection:
                        saved_cmd2_env = self._set_up_py_shell_env(interp)

                    interp.interact(banner="Python {} on {}\n{}\n\n{}\n".
                                    format(sys.version, sys.platform, cprt, instructions))
                except BaseException:
                    # We don't care about any exception that happened in the interactive console
                    pass

                finally:
                    # Get sigint protection while we restore cmd2 environment settings
                    with self.sigint_protection:
                        if saved_cmd2_env is not None:
                            self._restore_cmd2_env(saved_cmd2_env)

        finally:
            with self.sigint_protection:
                if saved_sys_path is not None:
                    sys.path = saved_sys_path
                self._in_py = False

        return py_bridge.stop

    run_pyscript_parser = DEFAULT_ARGUMENT_PARSER(description="Run a Python script file inside the console")
    run_pyscript_parser.add_argument('script_path', help='path to the script file', completer=path_complete)
    run_pyscript_parser.add_argument('script_arguments', nargs=argparse.REMAINDER,
                                     help='arguments to pass to script', completer=path_complete)

    @with_argparser(run_pyscript_parser)
    def do_run_pyscript(self, args: argparse.Namespace) -> Optional[bool]:
        """
        Run a Python script file inside the console

        :return: True if running of commands should stop
        """
        # Expand ~ before placing this path in sys.argv just as a shell would
        args.script_path = os.path.expanduser(args.script_path)

        # Add some protection against accidentally running a non-Python file. The happens when users
        # mix up run_script and run_pyscript.
        if not args.script_path.endswith('.py'):
            self.pwarning("'{}' does not have a .py extension".format(args.script_path))
            selection = self.select('Yes No', 'Continue to try to run it as a Python script? ')
            if selection != 'Yes':
                return

        # Save current command line arguments
        orig_args = sys.argv

        try:
            # Overwrite sys.argv to allow the script to take command line arguments
            sys.argv = [args.script_path] + args.script_arguments

            # noinspection PyTypeChecker
            py_return = self.do_py('', pyscript=args.script_path)

        finally:
            # Restore command line arguments to original state
            sys.argv = orig_args

        return py_return

    # Only include the do_ipy() method if IPython is available on the system
    if ipython_available:  # pragma: no cover
        ipython_parser = DEFAULT_ARGUMENT_PARSER(description="Enter an interactive IPython shell")

        @with_argparser(ipython_parser)
        def do_ipy(self, _: argparse.Namespace) -> Optional[bool]:
            """
            Enter an interactive IPython shell

            :return: True if running of commands should stop
            """
            from .py_bridge import PyBridge

            # noinspection PyUnusedLocal
            def load_ipy(cmd2_app: Cmd, py_bridge: PyBridge):
                """
                Embed an IPython shell in an environment that is restricted to only the variables in this function

                :param cmd2_app: instance of the cmd2 app
                :param py_bridge: a PyBridge
                """
                # Create a variable pointing to py_bridge and name it using the value of py_bridge_name
                exec("{} = py_bridge".format(cmd2_app.py_bridge_name))

                # Add self variable pointing to cmd2_app, if allowed
                if cmd2_app.self_in_py:
                    exec("self = cmd2_app")

                # Delete these names from the environment so IPython can't use them
                del cmd2_app
                del py_bridge

                # Start ipy shell
                embed(banner1=('Entering an embedded IPython shell. Type quit or <Ctrl>-d to exit.\n'
                               'Run Python code from external files with: run filename.py\n'),
                      exit_msg='Leaving IPython, back to {}'.format(sys.argv[0]))

            if self.in_pyscript():
                self.perror("Recursively entering interactive Python shells is not allowed")
                return

            try:
                self._in_py = True
                new_py_bridge = PyBridge(self)
                load_ipy(self, new_py_bridge)
                return new_py_bridge.stop
            finally:
                self._in_py = False

    history_description = "View, run, edit, save, or clear previously entered commands"

    history_parser = DEFAULT_ARGUMENT_PARSER(description=history_description)
    history_action_group = history_parser.add_mutually_exclusive_group()
    history_action_group.add_argument('-r', '--run', action='store_true', help='run selected history items')
    history_action_group.add_argument('-e', '--edit', action='store_true',
                                      help='edit and then run selected history items')
    history_action_group.add_argument('-o', '--output_file', metavar='FILE',
                                      help='output commands to a script file, implies -s',
                                      completer=path_complete)
    history_action_group.add_argument('-t', '--transcript', metavar='TRANSCRIPT_FILE',
                                      help='output commands and results to a transcript file,\nimplies -s',
                                      completer=path_complete)
    history_action_group.add_argument('-c', '--clear', action='store_true', help='clear all history')

    history_format_group = history_parser.add_argument_group(title='formatting')
    history_format_group.add_argument('-s', '--script', action='store_true',
                                      help='output commands in script format, i.e. without command\n'
                                           'numbers')
    history_format_group.add_argument('-x', '--expanded', action='store_true',
                                      help='output fully parsed commands with any aliases and\n'
                                           'macros expanded, instead of typed commands')
    history_format_group.add_argument('-v', '--verbose', action='store_true',
                                      help='display history and include expanded commands if they\n'
                                           'differ from the typed command')
    history_format_group.add_argument('-a', '--all', action='store_true',
                                      help='display all commands, including ones persisted from\n'
                                           'previous sessions')

    history_arg_help = ("empty               all history items\n"
                        "a                   one history item by number\n"
                        "a..b, a:b, a:, ..b  items by indices (inclusive)\n"
                        "string              items containing string\n"
                        "/regex/             items matching regular expression")
    history_parser.add_argument('arg', nargs=argparse.OPTIONAL, help=history_arg_help)

    @with_argparser(history_parser)
    def do_history(self, args: argparse.Namespace) -> Optional[bool]:
        """
        View, run, edit, save, or clear previously entered commands

        :return: True if running of commands should stop
        """

        # -v must be used alone with no other options
        if args.verbose:
            if args.clear or args.edit or args.output_file or args.run or args.transcript \
                    or args.expanded or args.script:
                self.poutput("-v can not be used with any other options")
                self.poutput(self.history_parser.format_usage())
                return

        # -s and -x can only be used if none of these options are present: [-c -r -e -o -t]
        if (args.script or args.expanded) \
                and (args.clear or args.edit or args.output_file or args.run or args.transcript):
            self.poutput("-s and -x can not be used with -c, -r, -e, -o, or -t")
            self.poutput(self.history_parser.format_usage())
            return

        if args.clear:
            # Clear command and readline history
            self.history.clear()

            if self.persistent_history_file:
                os.remove(self.persistent_history_file)

            if rl_type != RlType.NONE:
                readline.clear_history()
            return

        # If an argument was supplied, then retrieve partial contents of the history
        cowardly_refuse_to_run = False
        if args.arg:
            # If a character indicating a slice is present, retrieve
            # a slice of the history
            arg = args.arg
            arg_is_int = False
            try:
                int(arg)
                arg_is_int = True
            except ValueError:
                pass

            if '..' in arg or ':' in arg:
                # Get a slice of history
                history = self.history.span(arg, args.all)
            elif arg_is_int:
                history = [self.history.get(arg)]
            elif arg.startswith(r'/') and arg.endswith(r'/'):
                history = self.history.regex_search(arg, args.all)
            else:
                history = self.history.str_search(arg, args.all)
        else:
            # If no arg given, then retrieve the entire history
            cowardly_refuse_to_run = True
            # Get a copy of the history so it doesn't get mutated while we are using it
            history = self.history.span(':', args.all)

        if args.run:
            if cowardly_refuse_to_run:
                self.perror("Cowardly refusing to run all previously entered commands.")
                self.perror("If this is what you want to do, specify '1:' as the range of history.")
            else:
                return self.runcmds_plus_hooks(history)
        elif args.edit:
            import tempfile
            fd, fname = tempfile.mkstemp(suffix='.txt', text=True)
            with os.fdopen(fd, 'w') as fobj:
                for command in history:
                    if command.statement.multiline_command:
                        fobj.write('{}\n'.format(command.expanded))
                    else:
                        fobj.write('{}\n'.format(command.raw))
            try:
                self._run_editor(fname)
                # noinspection PyTypeChecker
                self.do_run_script(utils.quote_string(fname))
            finally:
                os.remove(fname)
        elif args.output_file:
            try:
                with open(os.path.expanduser(args.output_file), 'w') as fobj:
                    for item in history:
                        if item.statement.multiline_command:
                            fobj.write('{}\n'.format(item.expanded))
                        else:
                            fobj.write('{}\n'.format(item.raw))
                plural = 's' if len(history) > 1 else ''
            except OSError as e:
                self.pexcept('Error saving {!r} - {}'.format(args.output_file, e))
            else:
                self.pfeedback('{} command{} saved to {}'.format(len(history), plural, args.output_file))
        elif args.transcript:
            self._generate_transcript(history, args.transcript)
        else:
            # Display the history items retrieved
            for hi in history:
                self.poutput(hi.pr(script=args.script, expanded=args.expanded, verbose=args.verbose))

    def _initialize_history(self, hist_file):
        """Initialize history using history related attributes

        This function can determine whether history is saved in the prior text-based
        format (one line of input is stored as one line in the file), or the new-as-
        of-version 0.9.13 pickle based format.

        History created by versions <= 0.9.12 is in readline format, i.e. plain text files.

        Initializing history does not effect history files on disk, versions >= 0.9.13 always
        write history in the pickle format.
        """
        self.history = History()
        # with no persistent history, nothing else in this method is relevant
        if not hist_file:
            self.persistent_history_file = hist_file
            return

        hist_file = os.path.abspath(os.path.expanduser(hist_file))

        # on Windows, trying to open a directory throws a permission
        # error, not a `IsADirectoryError`. So we'll check it ourselves.
        if os.path.isdir(hist_file):
            msg = "Persistent history file '{}' is a directory"
            self.perror(msg.format(hist_file))
            return

        # Create the directory for the history file if it doesn't already exist
        hist_file_dir = os.path.dirname(hist_file)
        try:
            os.makedirs(hist_file_dir, exist_ok=True)
        except OSError as ex:
            msg = "Error creating persistent history file directory '{}': {}".format(hist_file_dir, ex)
            self.pexcept(msg)
            return

        # first we try and unpickle the history file
        history = History()

        try:
            with open(hist_file, 'rb') as fobj:
                history = pickle.load(fobj)
        except (AttributeError, EOFError, FileNotFoundError, ImportError, IndexError, KeyError, ValueError,
                pickle.UnpicklingError):
            # If any of these errors occur when attempting to unpickle, just use an empty history
            pass
        except OSError as ex:
            msg = "Can not read persistent history file '{}': {}"
            self.pexcept(msg.format(hist_file, ex))
            return

        self.history = history
        self.history.start_session()
        self.persistent_history_file = hist_file

        # populate readline history
        if rl_type != RlType.NONE:
            last = None
            for item in history:
                # Break the command into its individual lines
                for line in item.raw.splitlines():
                    # readline only adds a single entry for multiple sequential identical lines
                    # so we emulate that behavior here
                    if line != last:
                        readline.add_history(line)
                        last = line

        # register a function to write history at save
        # if the history file is in plain text format from 0.9.12 or lower
        # this will fail, and the history in the plain text file will be lost
        import atexit
        atexit.register(self._persist_history)

    def _persist_history(self):
        """Write history out to the history file"""
        if not self.persistent_history_file:
            return

        self.history.truncate(self._persistent_history_length)
        try:
            with open(self.persistent_history_file, 'wb') as fobj:
                pickle.dump(self.history, fobj)
        except OSError as ex:
            msg = "Can not write persistent history file '{}': {}"
            self.pexcept(msg.format(self.persistent_history_file, ex))

    def _generate_transcript(self, history: List[Union[HistoryItem, str]], transcript_file: str) -> None:
        """Generate a transcript file from a given history of commands"""
        # Validate the transcript file path to make sure directory exists and write access is available
        transcript_path = os.path.abspath(os.path.expanduser(transcript_file))
        transcript_dir = os.path.dirname(transcript_path)
        if not os.path.isdir(transcript_dir) or not os.access(transcript_dir, os.W_OK):
            self.perror("{!r} is not a directory or you don't have write access".format(transcript_dir))
            return

        commands_run = 0
        try:
            with self.sigint_protection:
                # Disable echo while we manually redirect stdout to a StringIO buffer
                saved_echo = self.echo
                saved_stdout = self.stdout
                self.echo = False

            # The problem with supporting regular expressions in transcripts
            # is that they shouldn't be processed in the command, just the output.
            # In addition, when we generate a transcript, any slashes in the output
            # are not really intended to indicate regular expressions, so they should
            # be escaped.
            #
            # We have to jump through some hoops here in order to catch the commands
            # separately from the output and escape the slashes in the output.
            transcript = ''
            for history_item in history:
                # build the command, complete with prompts. When we replay
                # the transcript, we look for the prompts to separate
                # the command from the output
                first = True
                command = ''
                if isinstance(history_item, HistoryItem):
                    history_item = history_item.raw
                for line in history_item.splitlines():
                    if first:
                        command += '{}{}\n'.format(self.prompt, line)
                        first = False
                    else:
                        command += '{}{}\n'.format(self.continuation_prompt, line)
                transcript += command

                # Use a StdSim object to capture output
                self.stdout = utils.StdSim(self.stdout)

                # then run the command and let the output go into our buffer
                try:
                    stop = self.onecmd_plus_hooks(history_item, raise_keyboard_interrupt=True)
                except KeyboardInterrupt as e:
                    self.perror(e)
                    stop = True

                commands_run += 1

                # add the regex-escaped output to the transcript
                transcript += self.stdout.getvalue().replace('/', r'\/')

                # check if we are supposed to stop
                if stop:
                    break
        finally:
            with self.sigint_protection:
                # Restore altered attributes to their original state
                self.echo = saved_echo
                self.stdout = saved_stdout

        # Check if all commands ran
        if commands_run < len(history):
            warning = "Command {} triggered a stop and ended transcript generation early".format(commands_run)
            self.pwarning(warning)

        # finally, we can write the transcript out to the file
        try:
            with open(transcript_file, 'w') as fout:
                fout.write(transcript)
        except OSError as ex:
            self.pexcept('Failed to save transcript: {}'.format(ex))
        else:
            # and let the user know what we did
            if commands_run > 1:
                plural = 'commands and their outputs'
            else:
                plural = 'command and its output'
            msg = '{} {} saved to transcript file {!r}'
            self.pfeedback(msg.format(commands_run, plural, transcript_file))

    edit_description = ("Run a text editor and optionally open a file with it\n"
                        "\n"
                        "The editor used is determined by a settable parameter. To set it:\n"
                        "\n"
                        "  set editor (program-name)")

    edit_parser = DEFAULT_ARGUMENT_PARSER(description=edit_description)
    edit_parser.add_argument('file_path', nargs=argparse.OPTIONAL,
                             help="optional path to a file to open in editor", completer=path_complete)

    @with_argparser(edit_parser)
    def do_edit(self, args: argparse.Namespace) -> None:
        """Run a text editor and optionally open a file with it"""
        self._run_editor(args.file_path)

    def _run_editor(self, file_path: Optional[str]) -> None:
        """
        Run a text editor and optionally open a file with it

        :param file_path: optional path of the file to edit
        :raises: EnvironmentError if self.editor is not set
        """
        if not self.editor:
            raise EnvironmentError("Please use 'set editor' to specify your text editing program of choice.")

        command = utils.quote_string(os.path.expanduser(self.editor))
        if file_path:
            command += " " + utils.quote_string(os.path.expanduser(file_path))

        # noinspection PyTypeChecker
        self.do_shell(command)

    @property
    def _current_script_dir(self) -> Optional[str]:
        """Accessor to get the current script directory from the _script_dir LIFO queue."""
        if self._script_dir:
            return self._script_dir[-1]
        else:
            return None

    run_script_description = ("Run commands in script file that is encoded as either ASCII or UTF-8 text\n"
                              "\n"
                              "Script should contain one command per line, just like the command would be\n"
                              "typed in the console.\n"
                              "\n"
                              "If the -t/--transcript flag is used, this command instead records\n"
                              "the output of the script commands to a transcript for testing purposes.\n")

    run_script_parser = DEFAULT_ARGUMENT_PARSER(description=run_script_description)
    run_script_parser.add_argument('-t', '--transcript', metavar='TRANSCRIPT_FILE',
                                   help='record the output of the script as a transcript file',
                                   completer=path_complete)
    run_script_parser.add_argument('script_path', help="path to the script file", completer=path_complete)

    @with_argparser(run_script_parser)
    def do_run_script(self, args: argparse.Namespace) -> Optional[bool]:
        """Run commands in script file that is encoded as either ASCII or UTF-8 text.

        :return: True if running of commands should stop
        """
        expanded_path = os.path.abspath(os.path.expanduser(args.script_path))

        # Make sure the path exists and we can access it
        if not os.path.exists(expanded_path):
            self.perror("'{}' does not exist or cannot be accessed".format(expanded_path))
            return

        # Make sure expanded_path points to a file
        if not os.path.isfile(expanded_path):
            self.perror("'{}' is not a file".format(expanded_path))
            return

        # An empty file is not an error, so just return
        if os.path.getsize(expanded_path) == 0:
            return

        # Make sure the file is ASCII or UTF-8 encoded text
        if not utils.is_text_file(expanded_path):
            self.perror("'{}' is not an ASCII or UTF-8 encoded text file".format(expanded_path))
            return

        # Add some protection against accidentally running a Python file. The happens when users
        # mix up run_script and run_pyscript.
        if expanded_path.endswith('.py'):
            self.pwarning("'{}' appears to be a Python file".format(expanded_path))
            selection = self.select('Yes No', 'Continue to try to run it as a text script? ')
            if selection != 'Yes':
                return

        try:
            # Read all lines of the script
            with open(expanded_path, encoding='utf-8') as target:
                script_commands = target.read().splitlines()
        except OSError as ex:  # pragma: no cover
            self.pexcept("Problem accessing script from '{}': {}".format(expanded_path, ex))
            return

        orig_script_dir_count = len(self._script_dir)

        try:
            self._script_dir.append(os.path.dirname(expanded_path))

            if args.transcript:
                self._generate_transcript(script_commands, os.path.expanduser(args.transcript))
            else:
                return self.runcmds_plus_hooks(script_commands)

        finally:
            with self.sigint_protection:
                # Check if a script dir was added before an exception occurred
                if orig_script_dir_count != len(self._script_dir):
                    self._script_dir.pop()

    relative_run_script_description = run_script_description
    relative_run_script_description += (
        "\n\n"
        "If this is called from within an already-running script, the filename will be\n"
        "interpreted relative to the already-running script's directory.")

    relative_run_script_epilog = ("Notes:\n"
                                  "  This command is intended to only be used within text file scripts.")

    relative_run_script_parser = DEFAULT_ARGUMENT_PARSER(description=relative_run_script_description,
                                                         epilog=relative_run_script_epilog)
    relative_run_script_parser.add_argument('file_path', help='a file path pointing to a script')

    @with_argparser(relative_run_script_parser)
    def do__relative_run_script(self, args: argparse.Namespace) -> Optional[bool]:
        """
        Run commands in script file that is encoded as either ASCII or UTF-8 text

        :return: True if running of commands should stop
        """
        file_path = args.file_path
        # NOTE: Relative path is an absolute path, it is just relative to the current script directory
        relative_path = os.path.join(self._current_script_dir or '', file_path)

        # noinspection PyTypeChecker
        return self.do_run_script(utils.quote_string(relative_path))

    def _run_transcript_tests(self, transcript_paths: List[str]) -> None:
        """Runs transcript tests for provided file(s).

        This is called when either -t is provided on the command line or the transcript_files argument is provided
        during construction of the cmd2.Cmd instance.

        :param transcript_paths: list of transcript test file paths
        """
        import time
        import unittest
        import cmd2
        from .transcript import Cmd2TestCase

        class TestMyAppCase(Cmd2TestCase):
            cmdapp = self

        # Validate that there is at least one transcript file
        transcripts_expanded = utils.files_from_glob_patterns(transcript_paths, access=os.R_OK)
        if not transcripts_expanded:
            self.perror('No test files found - nothing to test')
            self.exit_code = -1
            return

        verinfo = ".".join(map(str, sys.version_info[:3]))
        num_transcripts = len(transcripts_expanded)
        plural = '' if len(transcripts_expanded) == 1 else 's'
        self.poutput(ansi.style(utils.align_center(' cmd2 transcript test ', fill_char='='), bold=True))
        self.poutput('platform {} -- Python {}, cmd2-{}, readline-{}'.format(sys.platform, verinfo, cmd2.__version__,
                                                                             rl_type))
        self.poutput('cwd: {}'.format(os.getcwd()))
        self.poutput('cmd2 app: {}'.format(sys.argv[0]))
        self.poutput(ansi.style('collected {} transcript{}'.format(num_transcripts, plural), bold=True))

        self.__class__.testfiles = transcripts_expanded
        sys.argv = [sys.argv[0]]  # the --test argument upsets unittest.main()
        testcase = TestMyAppCase()
        stream = utils.StdSim(sys.stderr)
        # noinspection PyTypeChecker
        runner = unittest.TextTestRunner(stream=stream)
        start_time = time.time()
        test_results = runner.run(testcase)
        execution_time = time.time() - start_time
        if test_results.wasSuccessful():
            ansi.style_aware_write(sys.stderr, stream.read())
            finish_msg = ' {0} transcript{1} passed in {2:.3f} seconds '.format(num_transcripts, plural, execution_time)
            finish_msg = ansi.style_success(utils.align_center(finish_msg, fill_char='='))
            self.poutput(finish_msg)
        else:
            # Strip off the initial traceback which isn't particularly useful for end users
            error_str = stream.read()
            end_of_trace = error_str.find('AssertionError:')
            file_offset = error_str[end_of_trace:].find('File ')
            start = end_of_trace + file_offset

            # But print the transcript file name and line number followed by what was expected and what was observed
            self.perror(error_str[start:])

            # Return a failure error code to support automated transcript-based testing
            self.exit_code = -1

    def async_alert(self, alert_msg: str, new_prompt: Optional[str] = None) -> None:  # pragma: no cover
        """
        Display an important message to the user while they are at a command line prompt.
        To the user it appears as if an alert message is printed above the prompt and their current input
        text and cursor location is left alone.

        Raises a `RuntimeError` if called while another thread holds `terminal_lock`.

        IMPORTANT: This function will not print an alert unless it can acquire self.terminal_lock to ensure
                   a prompt is onscreen.  Therefore it is best to acquire the lock before calling this function
                   to guarantee the alert prints and to avoid raising a RuntimeError.

        :param alert_msg: the message to display to the user
        :param new_prompt: if you also want to change the prompt that is displayed, then include it here
                           see async_update_prompt() docstring for guidance on updating a prompt
        """
        if not (vt100_support and self.use_rawinput):
            return

        # Sanity check that can't fail if self.terminal_lock was acquired before calling this function
        if self.terminal_lock.acquire(blocking=False):

            # Only update terminal if there are changes
            update_terminal = False

            if alert_msg:
                alert_msg += '\n'
                update_terminal = True

            # Set the prompt if it's changed
            if new_prompt is not None and new_prompt != self.prompt:
                self.prompt = new_prompt

                # If we aren't at a continuation prompt, then it's OK to update it
                if not self._at_continuation_prompt:
                    rl_set_prompt(self.prompt)
                    update_terminal = True

            if update_terminal:
                import shutil

                current_prompt = self.continuation_prompt if self._at_continuation_prompt else self.prompt
                terminal_str = ansi.async_alert_str(terminal_columns=shutil.get_terminal_size().columns,
                                                    prompt=current_prompt, line=readline.get_line_buffer(),
                                                    cursor_offset=rl_get_point(), alert_msg=alert_msg)
                if rl_type == RlType.GNU:
                    sys.stderr.write(terminal_str)
                    sys.stderr.flush()
                elif rl_type == RlType.PYREADLINE:
                    # noinspection PyUnresolvedReferences
                    readline.rl.mode.console.write(terminal_str)

                # Redraw the prompt and input lines
                rl_force_redisplay()

            self.terminal_lock.release()

        else:
            raise RuntimeError("another thread holds terminal_lock")

    def async_update_prompt(self, new_prompt: str) -> None:  # pragma: no cover
        """
        Update the command line prompt while the user is still typing at it. This is good for alerting the user to
        system changes dynamically in between commands. For instance you could alter the color of the prompt to
        indicate a system status or increase a counter to report an event. If you do alter the actual text of the
        prompt, it is best to keep the prompt the same width as what's on screen. Otherwise the user's input text will
        be shifted and the update will not be seamless.

        Raises a `RuntimeError` if called while another thread holds `terminal_lock`.

        IMPORTANT: This function will not update the prompt unless it can acquire self.terminal_lock to ensure
                   a prompt is onscreen.  Therefore it is best to acquire the lock before calling this function
                   to guarantee the prompt changes and to avoid raising a RuntimeError.

                   If user is at a continuation prompt while entering a multiline command, the onscreen prompt will
                   not change. However self.prompt will still be updated and display immediately after the multiline
                   line command completes.

        :param new_prompt: what to change the prompt to
        """
        self.async_alert('', new_prompt)

    def set_window_title(self, title: str) -> None:  # pragma: no cover
        """Set the terminal window title.

        Raises a `RuntimeError` if called while another thread holds `terminal_lock`.

        IMPORTANT: This function will not set the title unless it can acquire self.terminal_lock to avoid writing
                   to stderr while a command is running. Therefore it is best to acquire the lock before calling
                   this function to guarantee the title changes and to avoid raising a RuntimeError.

        :param title: the new window title
        """
        if not vt100_support:
            return

        # Sanity check that can't fail if self.terminal_lock was acquired before calling this function
        if self.terminal_lock.acquire(blocking=False):
            try:
                sys.stderr.write(ansi.set_title_str(title))
                sys.stderr.flush()
            except AttributeError:
                # Debugging in Pycharm has issues with setting terminal title
                pass
            finally:
                self.terminal_lock.release()

        else:
            raise RuntimeError("another thread holds terminal_lock")

    def enable_command(self, command: str) -> None:
        """
        Enable a command by restoring its functions

        :param command: the command being enabled
        """
        # If the commands is already enabled, then return
        if command not in self.disabled_commands:
            return

        help_func_name = constants.HELP_FUNC_PREFIX + command
        completer_func_name = constants.COMPLETER_FUNC_PREFIX + command

        # Restore the command function to its original value
        dc = self.disabled_commands[command]
        setattr(self, self._cmd_func_name(command), dc.command_function)

        # Restore the help function to its original value
        if dc.help_function is None:
            delattr(self, help_func_name)
        else:
            setattr(self, help_func_name, dc.help_function)

        # Restore the completer function to its original value
        if dc.completer_function is None:
            delattr(self, completer_func_name)
        else:
            setattr(self, completer_func_name, dc.completer_function)

        # Remove the disabled command entry
        del self.disabled_commands[command]

    def enable_category(self, category: str) -> None:
        """
        Enable an entire category of commands

        :param category: the category to enable
        """
        for cmd_name in list(self.disabled_commands):
            func = self.disabled_commands[cmd_name].command_function
            if getattr(func, constants.CMD_ATTR_HELP_CATEGORY, None) == category:
                self.enable_command(cmd_name)

    def disable_command(self, command: str, message_to_print: str) -> None:
        """
        Disable a command and overwrite its functions

        :param command: the command being disabled
        :param message_to_print: what to print when this command is run or help is called on it while disabled

                                 The variable COMMAND_NAME can be used as a placeholder for the name of the
                                 command being disabled.
                                 ex: message_to_print = "{} is currently disabled".format(COMMAND_NAME)
        """
        import functools

        # If the commands is already disabled, then return
        if command in self.disabled_commands:
            return

        # Make sure this is an actual command
        command_function = self.cmd_func(command)
        if command_function is None:
            raise AttributeError("{} does not refer to a command".format(command))

        help_func_name = constants.HELP_FUNC_PREFIX + command
        completer_func_name = constants.COMPLETER_FUNC_PREFIX + command

        # Add the disabled command record
        self.disabled_commands[command] = DisabledCommand(command_function=command_function,
                                                          help_function=getattr(self, help_func_name, None),
                                                          completer_function=getattr(self, completer_func_name, None))

        # Overwrite the command and help functions to print the message
        new_func = functools.partial(self._report_disabled_command_usage,
                                     message_to_print=message_to_print.replace(constants.COMMAND_NAME, command))
        setattr(self, self._cmd_func_name(command), new_func)
        setattr(self, help_func_name, new_func)

        # Set the completer to a function that returns a blank list
        setattr(self, completer_func_name, lambda *args, **kwargs: [])

    def disable_category(self, category: str, message_to_print: str) -> None:
        """Disable an entire category of commands.

        :param category: the category to disable
        :param message_to_print: what to print when anything in this category is run or help is called on it
                                 while disabled. The variable COMMAND_NAME can be used as a placeholder for the name
                                 of the command being disabled.
                                 ex: message_to_print = "{} is currently disabled".format(COMMAND_NAME)
        """
        all_commands = self.get_all_commands()

        for cmd_name in all_commands:
            func = self.cmd_func(cmd_name)
            if getattr(func, constants.CMD_ATTR_HELP_CATEGORY, None) == category:
                self.disable_command(cmd_name, message_to_print)

    def _report_disabled_command_usage(self, *_args, message_to_print: str, **_kwargs) -> None:
        """
        Report when a disabled command has been run or had help called on it

        :param args: not used
        :param message_to_print: the message reporting that the command is disabled
        :param kwargs: not used
        """
        # Set apply_style to False so message_to_print's style is not overridden
        self.perror(message_to_print, apply_style=False)

    def cmdloop(self, intro: Optional[str] = None) -> int:
        """This is an outer wrapper around _cmdloop() which deals with extra features provided by cmd2.

        _cmdloop() provides the main loop equivalent to cmd.cmdloop().  This is a wrapper around that which deals with
        the following extra features provided by cmd2:
        - transcript testing
        - intro banner
        - exit code

        :param intro: if provided this overrides self.intro and serves as the intro banner printed once at start
        """
        # cmdloop() expects to be run in the main thread to support extensive use of KeyboardInterrupts throughout the
        # other built-in functions. You are free to override cmdloop, but much of cmd2's features will be limited.
        if not threading.current_thread() is threading.main_thread():
            raise RuntimeError("cmdloop must be run in the main thread")

        # Register a SIGINT signal handler for Ctrl+C
        import signal
        original_sigint_handler = signal.getsignal(signal.SIGINT)
        signal.signal(signal.SIGINT, self.sigint_handler)

        # Grab terminal lock before the command line prompt has been drawn by readline
        self.terminal_lock.acquire()

        # Always run the preloop first
        for func in self._preloop_hooks:
            func()
        self.preloop()

        # If transcript-based regression testing was requested, then do that instead of the main loop
        if self._transcript_files is not None:
            self._run_transcript_tests([os.path.expanduser(tf) for tf in self._transcript_files])
        else:
            # If an intro was supplied in the method call, allow it to override the default
            if intro is not None:
                self.intro = intro

            # Print the intro, if there is one, right after the preloop
            if self.intro is not None:
                self.poutput(self.intro)

            # And then call _cmdloop() to enter the main loop
            self._cmdloop()

        # Run the postloop() no matter what
        for func in self._postloop_hooks:
            func()
        self.postloop()

        # Release terminal lock now that postloop code should have stopped any terminal updater threads
        # This will also zero the lock count in case cmdloop() is called again
        self.terminal_lock.release()

        # Restore the original signal handler
        signal.signal(signal.SIGINT, original_sigint_handler)

        return self.exit_code

    ###
    #
    # plugin related functions
    #
    ###
    def _initialize_plugin_system(self) -> None:
        """Initialize the plugin system"""
        self._preloop_hooks = []
        self._postloop_hooks = []
        self._postparsing_hooks = []
        self._precmd_hooks = []
        self._postcmd_hooks = []
        self._cmdfinalization_hooks = []

    @classmethod
    def _validate_callable_param_count(cls, func: Callable, count: int) -> None:
        """Ensure a function has the given number of parameters."""
        signature = inspect.signature(func)
        # validate that the callable has the right number of parameters
        nparam = len(signature.parameters)
        if nparam != count:
            raise TypeError('{} has {} positional arguments, expected {}'.format(
                func.__name__,
                nparam,
                count,
            ))

    @classmethod
    def _validate_prepostloop_callable(cls, func: Callable[[None], None]) -> None:
        """Check parameter and return types for preloop and postloop hooks."""
        cls._validate_callable_param_count(func, 0)
        # make sure there is no return notation
        signature = inspect.signature(func)
        if signature.return_annotation is not None:
            raise TypeError("{} must declare return a return type of 'None'".format(
                func.__name__,
            ))

    def register_preloop_hook(self, func: Callable[[None], None]) -> None:
        """Register a function to be called at the beginning of the command loop."""
        self._validate_prepostloop_callable(func)
        self._preloop_hooks.append(func)

    def register_postloop_hook(self, func: Callable[[None], None]) -> None:
        """Register a function to be called at the end of the command loop."""
        self._validate_prepostloop_callable(func)
        self._postloop_hooks.append(func)

    @classmethod
    def _validate_postparsing_callable(cls, func: Callable[[plugin.PostparsingData], plugin.PostparsingData]) -> None:
        """Check parameter and return types for postparsing hooks"""
        cls._validate_callable_param_count(func, 1)
        signature = inspect.signature(func)
        _, param = list(signature.parameters.items())[0]
        if param.annotation != plugin.PostparsingData:
            raise TypeError("{} must have one parameter declared with type 'cmd2.plugin.PostparsingData'".format(
                func.__name__
            ))
        if signature.return_annotation != plugin.PostparsingData:
            raise TypeError("{} must declare return a return type of 'cmd2.plugin.PostparsingData'".format(
                func.__name__
            ))

    def register_postparsing_hook(self, func: Callable[[plugin.PostparsingData], plugin.PostparsingData]) -> None:
        """Register a function to be called after parsing user input but before running the command"""
        self._validate_postparsing_callable(func)
        self._postparsing_hooks.append(func)

    @classmethod
    def _validate_prepostcmd_hook(cls, func: Callable, data_type: Type) -> None:
        """Check parameter and return types for pre and post command hooks."""
        signature = inspect.signature(func)
        # validate that the callable has the right number of parameters
        cls._validate_callable_param_count(func, 1)
        # validate the parameter has the right annotation
        paramname = list(signature.parameters.keys())[0]
        param = signature.parameters[paramname]
        if param.annotation != data_type:
            raise TypeError('argument 1 of {} has incompatible type {}, expected {}'.format(
                func.__name__,
                param.annotation,
                data_type,
            ))
        # validate the return value has the right annotation
        if signature.return_annotation == signature.empty:
            raise TypeError('{} does not have a declared return type, expected {}'.format(
                func.__name__,
                data_type,
            ))
        if signature.return_annotation != data_type:
            raise TypeError('{} has incompatible return type {}, expected {}'.format(
                func.__name__,
                signature.return_annotation,
                data_type,
            ))

    def register_precmd_hook(self, func: Callable[[plugin.PrecommandData], plugin.PrecommandData]) -> None:
        """Register a hook to be called before the command function."""
        self._validate_prepostcmd_hook(func, plugin.PrecommandData)
        self._precmd_hooks.append(func)

    def register_postcmd_hook(self, func: Callable[[plugin.PostcommandData], plugin.PostcommandData]) -> None:
        """Register a hook to be called after the command function."""
        self._validate_prepostcmd_hook(func, plugin.PostcommandData)
        self._postcmd_hooks.append(func)

    @classmethod
    def _validate_cmdfinalization_callable(cls, func: Callable[[plugin.CommandFinalizationData],
                                                               plugin.CommandFinalizationData]) -> None:
        """Check parameter and return types for command finalization hooks."""
        cls._validate_callable_param_count(func, 1)
        signature = inspect.signature(func)
        _, param = list(signature.parameters.items())[0]
        if param.annotation != plugin.CommandFinalizationData:
            raise TypeError("{} must have one parameter declared with type {}".format(func.__name__,
                                                                                      plugin.CommandFinalizationData))
        if signature.return_annotation != plugin.CommandFinalizationData:
            raise TypeError("{} must declare return a return type of {}".format(func.__name__,
                                                                                plugin.CommandFinalizationData))

    def register_cmdfinalization_hook(self, func: Callable[[plugin.CommandFinalizationData],
                                                           plugin.CommandFinalizationData]) -> None:
        """Register a hook to be called after a command is completed, whether it completes successfully or not."""
        self._validate_cmdfinalization_callable(func)
        self._cmdfinalization_hooks.append(func)<|MERGE_RESOLUTION|>--- conflicted
+++ resolved
@@ -2710,9 +2710,9 @@
                                                   epilog=alias_create_epilog)
     alias_create_parser.add_argument('name', help='name of this alias')
     alias_create_parser.add_argument('command', help='what the alias resolves to',
-                                     choices_method=_get_commands_aliases_and_macros_for_completion)
+                                     choices_provider=_get_commands_aliases_and_macros_for_completion)
     alias_create_parser.add_argument('command_args', nargs=argparse.REMAINDER, help='arguments to pass to command',
-                                     completer_method=path_complete)
+                                     completer=path_complete)
 
     @as_subcommand_to('alias', 'create', alias_create_parser, help=alias_create_description.lower())
     def _alias_create(self, args: argparse.Namespace) -> None:
@@ -2753,7 +2753,7 @@
 
     alias_delete_parser = DEFAULT_ARGUMENT_PARSER(add_help=False, description=alias_delete_description)
     alias_delete_parser.add_argument('names', nargs=argparse.ZERO_OR_MORE, help='alias(es) to delete',
-                                     choices_method=_get_alias_completion_items, descriptive_header='Value')
+                                     choices_provider=_get_alias_completion_items, descriptive_header='Value')
     alias_delete_parser.add_argument('-a', '--all', action='store_true', help="delete all aliases")
 
     @as_subcommand_to('alias', 'delete', alias_delete_parser, help=alias_delete_help)
@@ -2781,7 +2781,7 @@
 
     alias_list_parser = DEFAULT_ARGUMENT_PARSER(add_help=False, description=alias_list_description)
     alias_list_parser.add_argument('names', nargs=argparse.ZERO_OR_MORE, help='alias(es) to list',
-                                   choices_method=_get_alias_completion_items, descriptive_header='Value')
+                                   choices_provider=_get_alias_completion_items, descriptive_header='Value')
 
     @as_subcommand_to('alias', 'list', alias_list_parser, help=alias_delete_help)
     def _alias_list(self, args: argparse.Namespace) -> None:
@@ -2857,58 +2857,13 @@
                            "  Because macros do not resolve until after hitting Enter, tab completion\n"
                            "  will only complete paths while typing a macro.")
 
-<<<<<<< HEAD
-    alias_create_parser = alias_subparsers.add_parser('create', help=alias_create_description.lower(),
-                                                      description=alias_create_description,
-                                                      epilog=alias_create_epilog)
-    alias_create_parser.add_argument('name', help='name of this alias')
-    alias_create_parser.add_argument('command', help='what the alias resolves to',
-                                     choices_provider=_get_commands_aliases_and_macros_for_completion)
-    alias_create_parser.add_argument('command_args', nargs=argparse.REMAINDER, help='arguments to pass to command',
-                                     completer=path_complete)
-    alias_create_parser.set_defaults(func=_alias_create)
-
-    # alias -> delete
-    alias_delete_help = "delete aliases"
-    alias_delete_description = "Delete specified aliases or all aliases if --all is used"
-    alias_delete_parser = alias_subparsers.add_parser('delete', help=alias_delete_help,
-                                                      description=alias_delete_description)
-    alias_delete_parser.add_argument('names', nargs=argparse.ZERO_OR_MORE, help='alias(es) to delete',
-                                     choices_provider=_get_alias_completion_items, descriptive_header='Value')
-    alias_delete_parser.add_argument('-a', '--all', action='store_true', help="delete all aliases")
-    alias_delete_parser.set_defaults(func=_alias_delete)
-
-    # alias -> list
-    alias_list_help = "list aliases"
-    alias_list_description = ("List specified aliases in a reusable form that can be saved to a startup\n"
-                              "script to preserve aliases across sessions\n"
-                              "\n"
-                              "Without arguments, all aliases will be listed.")
-
-    alias_list_parser = alias_subparsers.add_parser('list', help=alias_list_help,
-                                                    description=alias_list_description)
-    alias_list_parser.add_argument('names', nargs=argparse.ZERO_OR_MORE, help='alias(es) to list',
-                                   choices_provider=_get_alias_completion_items, descriptive_header='Value')
-    alias_list_parser.set_defaults(func=_alias_list)
-
-    # Preserve quotes since we are passing strings to other commands
-    @with_argparser(alias_parser, preserve_quotes=True)
-    def do_alias(self, args: argparse.Namespace) -> None:
-        """Manage aliases"""
-        # Call whatever subcommand function was selected
-        func = getattr(args, 'func')
-        func(self, args)
-
-    # -----  Macro subcommand functions -----
-=======
     macro_create_parser = DEFAULT_ARGUMENT_PARSER(add_help=False, description=macro_create_description,
                                                   epilog=macro_create_epilog)
     macro_create_parser.add_argument('name', help='name of this macro')
     macro_create_parser.add_argument('command', help='what the macro resolves to',
-                                     choices_method=_get_commands_aliases_and_macros_for_completion)
+                                     choices_provider=_get_commands_aliases_and_macros_for_completion)
     macro_create_parser.add_argument('command_args', nargs=argparse.REMAINDER,
-                                     help='arguments to pass to command', completer_method=path_complete)
->>>>>>> 6c939fb0
+                                     help='arguments to pass to command', completer=path_complete)
 
     @as_subcommand_to('macro', 'create', macro_create_parser, help=macro_create_help)
     def _macro_create(self, args: argparse.Namespace) -> None:
@@ -2995,7 +2950,7 @@
     macro_delete_description = "Delete specified macros or all macros if --all is used"
     macro_delete_parser = DEFAULT_ARGUMENT_PARSER(add_help=False, description=macro_delete_description)
     macro_delete_parser.add_argument('names', nargs=argparse.ZERO_OR_MORE, help='macro(s) to delete',
-                                     choices_method=_get_macro_completion_items, descriptive_header='Value')
+                                     choices_provider=_get_macro_completion_items, descriptive_header='Value')
     macro_delete_parser.add_argument('-a', '--all', action='store_true', help="delete all macros")
 
     @as_subcommand_to('macro', 'delete', macro_delete_parser, help=macro_delete_help)
@@ -3023,7 +2978,7 @@
 
     macro_list_parser = DEFAULT_ARGUMENT_PARSER(add_help=False, description=macro_list_description)
     macro_list_parser.add_argument('names', nargs=argparse.ZERO_OR_MORE, help='macro(s) to list',
-                                   choices_method=_get_macro_completion_items, descriptive_header='Value')
+                                   choices_provider=_get_macro_completion_items, descriptive_header='Value')
 
     @as_subcommand_to('macro', 'list', macro_list_parser, help=macro_list_help)
     def _macro_list(self, args: argparse.Namespace) -> None:
@@ -3038,100 +2993,6 @@
             for cur_macro in sorted(self.macros, key=self.default_sort_key):
                 self.poutput("macro create {} {}".format(cur_macro, self.macros[cur_macro].value))
 
-<<<<<<< HEAD
-    # Top-level parser for macro
-    macro_description = ("Manage macros\n"
-                         "\n"
-                         "A macro is similar to an alias, but it can contain argument placeholders.")
-    macro_epilog = ("See also:\n"
-                    "  alias")
-    macro_parser = DEFAULT_ARGUMENT_PARSER(description=macro_description, epilog=macro_epilog)
-
-    # Add subcommands to macro
-    macro_subparsers = macro_parser.add_subparsers(dest='subcommand', metavar='SUBCOMMAND')
-    macro_subparsers.required = True
-
-    # macro -> create
-    macro_create_help = "create or overwrite a macro"
-    macro_create_description = "Create or overwrite a macro"
-
-    macro_create_epilog = ("A macro is similar to an alias, but it can contain argument placeholders.\n"
-                           "Arguments are expressed when creating a macro using {#} notation where {1}\n"
-                           "means the first argument.\n"
-                           "\n"
-                           "The following creates a macro called my_macro that expects two arguments:\n"
-                           "\n"
-                           "  macro create my_macro make_dinner --meat {1} --veggie {2}\n"
-                           "\n"
-                           "When the macro is called, the provided arguments are resolved and the\n"
-                           "assembled command is run. For example:\n"
-                           "\n"
-                           "  my_macro beef broccoli ---> make_dinner --meat beef --veggie broccoli\n"
-                           "\n"
-                           "Notes:\n"
-                           "  To use the literal string {1} in your command, escape it this way: {{1}}.\n"
-                           "\n"
-                           "  Extra arguments passed to a macro are appended to resolved command.\n"
-                           "\n"
-                           "  An argument number can be repeated in a macro. In the following example the\n"
-                           "  first argument will populate both {1} instances.\n"
-                           "\n"
-                           "    macro create ft file_taxes -p {1} -q {2} -r {1}\n"
-                           "\n"
-                           "  To quote an argument in the resolved command, quote it during creation.\n"
-                           "\n"
-                           "    macro create backup !cp \"{1}\" \"{1}.orig\"\n"
-                           "\n"
-                           "  If you want to use redirection, pipes, or terminators in the value of the\n"
-                           "  macro, then quote them.\n"
-                           "\n"
-                           "    macro create show_results print_results -type {1} \"|\" less\n"
-                           "\n"
-                           "  Because macros do not resolve until after hitting Enter, tab completion\n"
-                           "  will only complete paths while typing a macro.")
-
-    macro_create_parser = macro_subparsers.add_parser('create', help=macro_create_help,
-                                                      description=macro_create_description,
-                                                      epilog=macro_create_epilog)
-    macro_create_parser.add_argument('name', help='name of this macro')
-    macro_create_parser.add_argument('command', help='what the macro resolves to',
-                                     choices_provider=_get_commands_aliases_and_macros_for_completion)
-    macro_create_parser.add_argument('command_args', nargs=argparse.REMAINDER,
-                                     help='arguments to pass to command', completer=path_complete)
-    macro_create_parser.set_defaults(func=_macro_create)
-
-    # macro -> delete
-    macro_delete_help = "delete macros"
-    macro_delete_description = "Delete specified macros or all macros if --all is used"
-    macro_delete_parser = macro_subparsers.add_parser('delete', help=macro_delete_help,
-                                                      description=macro_delete_description)
-    macro_delete_parser.add_argument('names', nargs=argparse.ZERO_OR_MORE, help='macro(s) to delete',
-                                     choices_provider=_get_macro_completion_items, descriptive_header='Value')
-    macro_delete_parser.add_argument('-a', '--all', action='store_true', help="delete all macros")
-    macro_delete_parser.set_defaults(func=_macro_delete)
-
-    # macro -> list
-    macro_list_help = "list macros"
-    macro_list_description = ("List specified macros in a reusable form that can be saved to a startup script\n"
-                              "to preserve macros across sessions\n"
-                              "\n"
-                              "Without arguments, all macros will be listed.")
-
-    macro_list_parser = macro_subparsers.add_parser('list', help=macro_list_help, description=macro_list_description)
-    macro_list_parser.add_argument('names', nargs=argparse.ZERO_OR_MORE, help='macro(s) to list',
-                                   choices_provider=_get_macro_completion_items, descriptive_header='Value')
-    macro_list_parser.set_defaults(func=_macro_list)
-
-    # Preserve quotes since we are passing strings to other commands
-    @with_argparser(macro_parser, preserve_quotes=True)
-    def do_macro(self, args: argparse.Namespace) -> None:
-        """Manage macros"""
-        # Call whatever subcommand function was selected
-        func = getattr(args, 'func')
-        func(self, args)
-
-=======
->>>>>>> 6c939fb0
     def complete_help_command(self, text: str, line: str, begidx: int, endidx: int) -> List[str]:
         """Completes the command argument of help"""
 
