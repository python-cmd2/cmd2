--- conflicted
+++ resolved
@@ -154,22 +154,12 @@
         lexed_arglist = cmdline
     else:
         # Use shlex to split the command line into a list of arguments based on shell rules
-<<<<<<< HEAD
         lexed_arglist = shlex.split(cmdline, posix=False)
         # strip off outer quotes for convenience
         temp_arglist = []
         for arg in lexed_arglist:
             temp_arglist.append(utils.strip_quotes(arg))
         lexed_arglist = temp_arglist
-=======
-        lexed_arglist = shlex.split(cmdline, posix=POSIX_SHLEX)
-        # If not using POSIX shlex, make sure to strip off outer quotes for convenience
-        if not POSIX_SHLEX and STRIP_QUOTES_FOR_NON_POSIX:
-            temp_arglist = []
-            for arg in lexed_arglist:
-                temp_arglist.append(utils.strip_quotes(arg))
-            lexed_arglist = temp_arglist
->>>>>>> a95c8a06
     return lexed_arglist
 
 
@@ -318,43 +308,6 @@
     pyperclip.copy(txt)
 
 
-<<<<<<< HEAD
-=======
-class ParsedString(str):
-    """Subclass of str which also stores a pyparsing.ParseResults object containing structured parse results."""
-    # pyarsing.ParseResults - structured parse results, to provide multiple means of access to the parsed data
-    parsed = None
-
-    # Function which did the parsing
-    parser = None
-
-    def full_parsed_statement(self):
-        """Used to reconstruct the full parsed statement when a command isn't recognized."""
-        new = ParsedString('%s %s' % (self.parsed.command, self.parsed.args))
-        new.parsed = self.parsed
-        new.parser = self.parser
-        return new
-
-
-def replace_with_file_contents(fname: str) -> str:
-    """Action to perform when successfully matching parse element definition for inputFrom parser.
-
-    :param fname: filename
-    :return: contents of file "fname"
-    """
-    try:
-        # Any outer quotes are not part of the filename
-        unquoted_file = utils.strip_quotes(fname[0])
-        with open(os.path.expanduser(unquoted_file)) as source_file:
-            result = source_file.read()
-    except IOError:
-        result = '< %s' % fname[0]  # wasn't a file after all
-
-    # TODO: IF pyparsing input parser logic gets fixed to support empty file, add support to get from paste buffer
-    return result
-
-
->>>>>>> a95c8a06
 class EmbeddedConsoleExit(SystemExit):
     """Custom exception class for use with the py command."""
     pass
@@ -3296,170 +3249,6 @@
         self.postloop()
 
 
-<<<<<<< HEAD
-=======
-# noinspection PyPep8Naming
-class ParserManager:
-    """
-    Class which encapsulates all of the pyparsing parser functionality for cmd2 in a single location.
-    """
-    def __init__(self, redirector, terminators, multilineCommands, legalChars, commentGrammars, commentInProgress,
-                 blankLinesAllowed, prefixParser, preparse, postparse, aliases, shortcuts):
-        """Creates and uses parsers for user input according to app's parameters."""
-
-        self.commentGrammars = commentGrammars
-        self.preparse = preparse
-        self.postparse = postparse
-        self.aliases = aliases
-        self.shortcuts = shortcuts
-
-        self.main_parser = self._build_main_parser(redirector=redirector, terminators=terminators,
-                                                   multilineCommands=multilineCommands, legalChars=legalChars,
-                                                   commentInProgress=commentInProgress,
-                                                   blankLinesAllowed=blankLinesAllowed, prefixParser=prefixParser)
-        self.input_source_parser = self._build_input_source_parser(legalChars=legalChars,
-                                                                   commentInProgress=commentInProgress)
-
-    def _build_main_parser(self, redirector, terminators, multilineCommands, legalChars, commentInProgress,
-                           blankLinesAllowed, prefixParser):
-        """Builds a PyParsing parser for interpreting user commands."""
-
-        # Build several parsing components that are eventually compiled into overall parser
-        output_destination_parser = (pyparsing.Literal(redirector * 2) |
-                                     (pyparsing.WordStart() + redirector) |
-                                     pyparsing.Regex('[^=]' + redirector))('output')
-
-        terminator_parser = pyparsing.Or(
-            [(hasattr(t, 'parseString') and t) or pyparsing.Literal(t) for t in terminators])('terminator')
-        string_end = pyparsing.stringEnd ^ '\nEOF'
-        multilineCommand = pyparsing.Or(
-            [pyparsing.Keyword(c, caseless=False) for c in multilineCommands])('multilineCommand')
-        oneline_command = (~multilineCommand + pyparsing.Word(legalChars))('command')
-        pipe = pyparsing.Keyword('|', identChars='|')
-        do_not_parse = self.commentGrammars | commentInProgress | pyparsing.quotedString
-        after_elements = \
-            pyparsing.Optional(pipe + pyparsing.SkipTo(output_destination_parser ^ string_end,
-                                                       ignore=do_not_parse)('pipeTo')) + \
-            pyparsing.Optional(output_destination_parser +
-                               pyparsing.SkipTo(string_end, ignore=do_not_parse).
-                               setParseAction(lambda x: utils.strip_quotes(x[0].strip()))('outputTo'))
-
-        multilineCommand.setParseAction(lambda x: x[0])
-        oneline_command.setParseAction(lambda x: x[0])
-
-        if blankLinesAllowed:
-            blankLineTerminationParser = pyparsing.NoMatch
-        else:
-            blankLineTerminator = (pyparsing.lineEnd + pyparsing.lineEnd)('terminator')
-            blankLineTerminator.setResultsName('terminator')
-            blankLineTerminationParser = ((multilineCommand ^ oneline_command) +
-                                          pyparsing.SkipTo(blankLineTerminator, ignore=do_not_parse).setParseAction(
-                                                   lambda x: x[0].strip())('args') + blankLineTerminator)('statement')
-
-        multilineParser = (((multilineCommand ^ oneline_command) +
-                            pyparsing.SkipTo(terminator_parser,
-                                             ignore=do_not_parse).setParseAction(lambda x: x[0].strip())('args') +
-                            terminator_parser)('statement') +
-                           pyparsing.SkipTo(output_destination_parser ^ pipe ^ string_end,
-                                            ignore=do_not_parse).setParseAction(lambda x: x[0].strip())('suffix') +
-                           after_elements)
-        multilineParser.ignore(commentInProgress)
-
-        singleLineParser = ((oneline_command +
-                             pyparsing.SkipTo(terminator_parser ^ string_end ^ pipe ^ output_destination_parser,
-                                              ignore=do_not_parse).setParseAction(
-                                 lambda x: x[0].strip())('args'))('statement') +
-                            pyparsing.Optional(terminator_parser) + after_elements)
-
-        blankLineTerminationParser = blankLineTerminationParser.setResultsName('statement')
-
-        parser = prefixParser + (
-            string_end |
-            multilineParser |
-            singleLineParser |
-            blankLineTerminationParser |
-            multilineCommand + pyparsing.SkipTo(string_end, ignore=do_not_parse)
-        )
-        parser.ignore(self.commentGrammars)
-        return parser
-
-    @staticmethod
-    def _build_input_source_parser(legalChars, commentInProgress):
-        """Builds a PyParsing parser for alternate user input sources (from file, pipe, etc.)"""
-
-        input_mark = pyparsing.Literal('<')
-        input_mark.setParseAction(lambda x: '')
-
-        # Also allow spaces, slashes, and quotes
-        file_name = pyparsing.Word(legalChars + ' /\\"\'')
-
-        input_from = file_name('inputFrom')
-        input_from.setParseAction(replace_with_file_contents)
-        # a not-entirely-satisfactory way of distinguishing < as in "import from" from <
-        # as in "lesser than"
-        inputParser = input_mark + pyparsing.Optional(input_from) + pyparsing.Optional('>') + \
-            pyparsing.Optional(file_name) + (pyparsing.stringEnd | '|')
-        inputParser.ignore(commentInProgress)
-        return inputParser
-
-    def parsed(self, raw):
-        """ This function is where the actual parsing of each line occurs.
-
-        :param raw: str - the line of text as it was entered
-        :return: ParsedString - custom subclass of str with extra attributes
-        """
-        if isinstance(raw, ParsedString):
-            p = raw
-        else:
-            # preparse is an overridable hook; default makes no changes
-            s = self.preparse(raw)
-            s = self.input_source_parser.transformString(s.lstrip())
-            s = self.commentGrammars.transformString(s)
-
-            # Make a copy of aliases so we can edit it
-            tmp_aliases = list(self.aliases.keys())
-            keep_expanding = len(tmp_aliases) > 0
-
-            # Expand aliases
-            while keep_expanding:
-                for cur_alias in tmp_aliases:
-                    keep_expanding = False
-
-                    if s == cur_alias or s.startswith(cur_alias + ' '):
-                        s = s.replace(cur_alias, self.aliases[cur_alias], 1)
-
-                        # Do not expand the same alias more than once
-                        tmp_aliases.remove(cur_alias)
-                        keep_expanding = len(tmp_aliases) > 0
-                        break
-
-            # Expand command shortcut to its full command name
-            for (shortcut, expansion) in self.shortcuts:
-                if s.startswith(shortcut):
-                    # If the next character after the shortcut isn't a space, then insert one
-                    shortcut_len = len(shortcut)
-                    if len(s) == shortcut_len or s[shortcut_len] != ' ':
-                        expansion += ' '
-
-                    # Expand the shortcut
-                    s = s.replace(shortcut, expansion, 1)
-                    break
-
-            try:
-                result = self.main_parser.parseString(s)
-            except pyparsing.ParseException:
-                # If we have a parsing failure, treat it is an empty command and move to next prompt
-                result = self.main_parser.parseString('')
-            result['raw'] = raw
-            result['command'] = result.multilineCommand or result.command
-            result = self.postparse(result)
-            p = ParsedString(result.args)
-            p.parsed = result
-            p.parser = self.parsed
-        return p
-
-
->>>>>>> a95c8a06
 class HistoryItem(str):
     """Class used to represent an item in the History list.
 
