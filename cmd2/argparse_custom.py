# coding=utf-8
"""
This module adds capabilities to argparse by patching a few of its functions.
It also defines a parser class called Cmd2ArgumentParser which improves error
and help output over normal argparse. All cmd2 code uses this parser and it is
recommended that developers of cmd2-based apps either use it or write their own
parser that inherits from it. This will give a consistent look-and-feel between
the help/error output of built-in cmd2 commands and the app-specific commands.
If you wish to override the parser used by cmd2's built-in commands, see
override_parser.py example.

Since the new capabilities are added by patching at the argparse API level,
they are available whether or not Cmd2ArgumentParser is used. However, the help
and error output of Cmd2ArgumentParser is customized to notate nargs ranges
whereas any other parser class won't be as explicit in their output.


**Added capabilities**

Extends argparse nargs functionality by allowing tuples which specify a range
(min, max). To specify a max value with no upper bound, use a 1-item tuple
(min,)

Example::

    # -f argument expects at least 3 values
    parser.add_argument('-f', nargs=(3,))

    # -f argument expects 3 to 5 values
    parser.add_argument('-f', nargs=(3, 5))


**Tab Completion**

cmd2 uses its ArgparseCompleter class to enable argparse-based tab completion
on all commands that use the @with_argparse wrappers. Out of the box you get
tab completion of commands, subcommands, and flag names, as well as instructive
hints about the current argument that print when tab is pressed. In addition,
you can add tab completion for each argument's values using parameters passed
to add_argument().

Below are the 3 add_argument() parameters for enabling tab completion of an
argument's value. Only one can be used at a time.

``choices`` - pass a list of values to the choices parameter.

    Example::

        my_list = ['An Option', 'SomeOtherOption']
        parser.add_argument('-o', '--options', choices=my_list)

``choices_provider`` - pass a function that returns choices. This is good in
cases where the choice list is dynamically generated when the user hits tab.

<<<<<<< HEAD
When ArgparseCompleter calls the provider, it well detect whether is is bound
to a Cmd subclass or CommandSet. If bound to a cmd2.Cmd subclass, it will pass
the app instance as the `self` argument. If bound to a cmd2.CommandSet
subclass, it will pass the CommandSet instance as the `self` argument, and the
app instance as the positional argument.
=======
    Example::

        def my_choices_function():
            ...
            return my_generated_list

        parser.add_argument('-o', '--options', choices_function=my_choices_function)

``choices_method`` - this is equivalent to choices_function, but the function
needs to be an instance method of a cmd2.Cmd or cmd2.CommandSet subclass. When
ArgparseCompleter calls the method, it well detect whether is is bound to a
CommandSet or Cmd subclass.
If bound to a cmd2.Cmd subclass, it will pass the app instance as the `self`
argument. This is good in cases where the list of choices being generated
relies on state data of the cmd2-based app.
If bound to a cmd2.CommandSet subclass, it will pass the CommandSet instance
as the `self` argument.
>>>>>>> 5dd2d03e

    Example::

        def my_choices_provider(self):
            ...
            return my_generated_list

        parser.add_argument("arg", choices_provider=my_choices_provider)

<<<<<<< HEAD
    Example bound to cmd2.CommandSet::

        def my_choices_provider(self, app: cmd2.Cmd):
            ...
            return my_generated_list

        parser.add_argument("arg", choices_provider=my_choices_provider)
=======
>>>>>>> 5dd2d03e

``completer`` - pass a tab completion function that does custom completion.

When ArgparseCompleter calls the completer, it well detect whether is is bound
to a Cmd subclass or CommandSet. If bound to a cmd2.Cmd subclass, it will pass
the app instance as the `self` argument. If bound to a cmd2.CommandSet
subclass, it will pass the CommandSet instance as the `self` argument, and the
app instance as the positional argument.

cmd2 provides a few completer methods for convenience (e.g., path_complete,
delimiter_complete)

    Example::

        # This adds file-path completion to an argument
        parser.add_argument('-o', '--options', completer=cmd2.Cmd.path_complete)

    You can use functools.partial() to prepopulate values of the underlying
    choices and completer functions/methods.

    Example::

        # This says to call path_complete with a preset value for its path_filter argument
        dir_completer = functools.partial(path_complete,
                                          path_filter=lambda path: os.path.isdir(path))
        parser.add_argument('-o', '--options', completer=dir_completer)

Of the 3 tab completion parameters, choices is the only one where argparse
validates user input against items in the choices list. This is because the
other 2 parameters are meant to tab complete data sets that are viewed as
dynamic. Therefore it is up to the developer to validate if the user has typed
an acceptable value for these arguments.

The following functions exist in cases where you may want to manually add a
choice-providing function/method to an existing argparse action. For instance,
in __init__() of a custom action class.

    - set_choices_provider(action, func)
    - set_completer(action, func)

There are times when what's being tab completed is determined by a previous
argument on the command line. In theses cases, Autocompleter can pass a
dictionary that maps the command line tokens up through the one being completed
to their argparse argument name. To receive this dictionary, your
choices/completer function should have an argument called arg_tokens.

    Example::

        def my_choices_provider(self, arg_tokens)
        def my_completer(self, text, line, begidx, endidx, arg_tokens)

All values of the arg_tokens dictionary are lists, even if a particular
argument expects only 1 token. Since ArgparseCompleter is for tab completion,
it does not convert the tokens to their actual argument types or validate their
values. All tokens are stored in the dictionary as the raw strings provided on
the command line. It is up to the developer to determine if the user entered
the correct argument type (e.g. int) and validate their values.

CompletionItem Class - This class was added to help in cases where
uninformative data is being tab completed. For instance, tab completing ID
numbers isn't very helpful to a user without context. Returning a list of
CompletionItems instead of a regular string for completion results will signal
the ArgparseCompleter to output the completion results in a table of completion
tokens with descriptions instead of just a table of tokens::

    Instead of this:
        1     2     3

    The user sees this:
        ITEM_ID     Item Name
        1           My item
        2           Another item
        3           Yet another item


The left-most column is the actual value being tab completed and its header is
that value's name. The right column header is defined using the
descriptive_header parameter of add_argument(). The right column values come
from the CompletionItem.description value.

Example::

    token = 1
    token_description = "My Item"
    completion_item = CompletionItem(token, token_description)

Since descriptive_header and CompletionItem.description are just strings, you
can format them in such a way to have multiple columns::

    ITEM_ID     Item Name            Checked Out    Due Date
    1           My item              True           02/02/2022
    2           Another item         False
    3           Yet another item     False

To use CompletionItems, just return them from your choices or completer
functions.

To avoid printing a ton of information to the screen at once when a user
presses tab, there is a maximum threshold for the number of CompletionItems
that will be shown. Its value is defined in cmd2.Cmd.max_completion_items. It
defaults to 50, but can be changed. If the number of completion suggestions
exceeds this number, they will be displayed in the typical columnized format
and will not include the description value of the CompletionItems.


**Patched argparse functions**

``argparse._ActionsContainer.add_argument`` - adds arguments related to tab
completion and enables nargs range parsing. See _add_argument_wrapper for
more details on these arguments.

``argparse.ArgumentParser._get_nargs_pattern`` - adds support for nargs ranges.
See _get_nargs_pattern_wrapper for more details.

``argparse.ArgumentParser._match_argument`` - adds support for nargs ranges.
See _match_argument_wrapper for more details.

``argparse._SubParsersAction.remove_parser`` - new function which removes a
sub-parser from a sub-parsers group. See _SubParsersAction_remove_parser for
more details.
"""

import argparse
import re
import sys
# noinspection PyUnresolvedReferences,PyProtectedMember
from argparse import ONE_OR_MORE, ZERO_OR_MORE, ArgumentError, _
from typing import Callable, Optional, Tuple, Type, Union

from . import ansi, constants

############################################################################################################
# The following are names of custom argparse argument attributes added by cmd2
############################################################################################################

# A tuple specifying nargs as a range (min, max)
ATTR_NARGS_RANGE = 'nargs_range'

# ChoicesCallable object that specifies the function to be called which provides choices to the argument
ATTR_CHOICES_CALLABLE = 'choices_callable'

# Pressing tab normally displays the help text for the argument if no choices are available
# Setting this attribute to True will suppress these hints
ATTR_SUPPRESS_TAB_HINT = 'suppress_tab_hint'

# Descriptive header that prints when using CompletionItems
ATTR_DESCRIPTIVE_COMPLETION_HEADER = 'desc_completion_header'


def generate_range_error(range_min: int, range_max: Union[int, float]) -> str:
    """Generate an error message when the the number of arguments provided is not within the expected range"""
    err_str = "expected "

    if range_max == constants.INFINITY:
        err_str += "at least {} argument".format(range_min)

        if range_min != 1:
            err_str += "s"
    else:
        if range_min == range_max:
            err_str += "{} argument".format(range_min)
        else:
            err_str += "{} to {} argument".format(range_min, range_max)

        if range_max != 1:
            err_str += "s"

    return err_str


class CompletionItem(str):
    """
    Completion item with descriptive text attached

    See header of this file for more information
    """
    def __new__(cls, value: object, *args, **kwargs) -> str:
        return super().__new__(cls, value)

    # noinspection PyUnusedLocal
    def __init__(self, value: object, desc: str = '', *args, **kwargs) -> None:
        """
        CompletionItem Initializer

        :param value: the value being tab completed
        :param desc: description text to display
        :param args: args for str __init__
        :param kwargs: kwargs for str __init__
        """
        super().__init__(*args, **kwargs)
        self.description = desc


############################################################################################################
# Class and functions related to ChoicesCallable
############################################################################################################
class ChoicesCallable:
    """
    Enables using a callable as the choices provider for an argparse argument.
    While argparse has the built-in choices attribute, it is limited to an iterable.
    """
    def __init__(self, is_completer: bool, to_call: Callable):
        """
        Initializer
        :param is_completer: True if to_call is a tab completion routine which expects
                             the args: text, line, begidx, endidx
        :param to_call: the callable object that will be called to provide choices for the argument
        """
        self.is_completer = is_completer
        self.to_call = to_call


def _set_choices_callable(action: argparse.Action, choices_callable: ChoicesCallable) -> None:
    """
    Set the choices_callable attribute of an argparse Action
    :param action: action being edited
    :param choices_callable: the ChoicesCallable instance to use
    :raises: TypeError if used on incompatible action type
    """
    # Verify consistent use of parameters
    if action.choices is not None:
        err_msg = ("None of the following parameters can be used alongside a choices parameter:\n"
                   "choices_provider, completer")
        raise (TypeError(err_msg))
    elif action.nargs == 0:
        err_msg = ("None of the following parameters can be used on an action that takes no arguments:\n"
                   "choices_provider, completer")
        raise (TypeError(err_msg))

    setattr(action, ATTR_CHOICES_CALLABLE, choices_callable)


def set_choices_provider(action: argparse.Action, choices_provider: Callable) -> None:
    """Set choices_provider on an argparse action"""
    _set_choices_callable(action, ChoicesCallable(is_completer=False, to_call=choices_provider))


def set_completer(action: argparse.Action, completer: Callable) -> None:
    """Set completer on an argparse action"""
    _set_choices_callable(action, ChoicesCallable(is_completer=True, to_call=completer))


############################################################################################################
# Patch _ActionsContainer.add_argument with our wrapper to support more arguments
############################################################################################################

# Save original _ActionsContainer.add_argument so we can call it in our wrapper
# noinspection PyProtectedMember
orig_actions_container_add_argument = argparse._ActionsContainer.add_argument


def _add_argument_wrapper(self, *args,
                          nargs: Union[int, str, Tuple[int], Tuple[int, int], None] = None,
                          choices_provider: Optional[Callable] = None,
                          completer: Optional[Callable] = None,
                          suppress_tab_hint: bool = False,
                          descriptive_header: Optional[str] = None,
                          **kwargs) -> argparse.Action:
    """
    Wrapper around _ActionsContainer.add_argument() which supports more settings used by cmd2

    # Args from original function
    :param self: instance of the _ActionsContainer being added to
    :param args: arguments expected by argparse._ActionsContainer.add_argument

    # Customized arguments from original function
    :param nargs: extends argparse nargs functionality by allowing tuples which specify a range (min, max)
                  to specify a max value with no upper bound, use a 1-item tuple (min,)

    # Added args used by ArgparseCompleter
    :param choices_provider: function that provides choices for this argument
    :param completer: tab completion function that provides choices for this argument
    :param suppress_tab_hint: when ArgparseCompleter has no results to show during tab completion, it displays the
                              current argument's help text as a hint. Set this to True to suppress the hint. If this
                              argument's help text is set to argparse.SUPPRESS, then tab hints will not display
                              regardless of the value passed for suppress_tab_hint. Defaults to False.
    :param descriptive_header: if the provided choices are CompletionItems, then this header will display
                               during tab completion. Defaults to None.

    # Args from original function
    :param kwargs: keyword-arguments recognized by argparse._ActionsContainer.add_argument

    Note: You can only use 1 of the following in your argument:
          choices, choices_provider, completer

          See the header of this file for more information

    :return: the created argument action
    :raises: ValueError on incorrect parameter usage
    """
    # Verify consistent use of arguments
    choices_callables = [choices_provider, completer]
    num_params_set = len(choices_callables) - choices_callables.count(None)

    if num_params_set > 1:
        err_msg = ("Only one of the following parameters may be used at a time:\n"
                   "choices_provider, completer")
        raise (ValueError(err_msg))

    # Pre-process special ranged nargs
    nargs_range = None

    if nargs is not None:
        # Check if nargs was given as a range
        if isinstance(nargs, tuple):

            # Handle 1-item tuple by setting max to INFINITY
            if len(nargs) == 1:
                nargs = (nargs[0], constants.INFINITY)

            # Validate nargs tuple
            if len(nargs) != 2 or not isinstance(nargs[0], int) or \
                    not (isinstance(nargs[1], int) or nargs[1] == constants.INFINITY):
                raise ValueError('Ranged values for nargs must be a tuple of 1 or 2 integers')
            if nargs[0] >= nargs[1]:
                raise ValueError('Invalid nargs range. The first value must be less than the second')
            if nargs[0] < 0:
                raise ValueError('Negative numbers are invalid for nargs range')

            # Save the nargs tuple as our range setting
            nargs_range = nargs
            range_min = nargs_range[0]
            range_max = nargs_range[1]

            # Convert nargs into a format argparse recognizes
            if range_min == 0:
                if range_max == 1:
                    nargs_adjusted = argparse.OPTIONAL

                    # No range needed since (0, 1) is just argparse.OPTIONAL
                    nargs_range = None
                else:
                    nargs_adjusted = argparse.ZERO_OR_MORE
                    if range_max == constants.INFINITY:
                        # No range needed since (0, INFINITY) is just argparse.ZERO_OR_MORE
                        nargs_range = None
            elif range_min == 1 and range_max == constants.INFINITY:
                nargs_adjusted = argparse.ONE_OR_MORE

                # No range needed since (1, INFINITY) is just argparse.ONE_OR_MORE
                nargs_range = None
            else:
                nargs_adjusted = argparse.ONE_OR_MORE
        else:
            nargs_adjusted = nargs

        # Add the argparse-recognized version of nargs to kwargs
        kwargs['nargs'] = nargs_adjusted

    # Create the argument using the original add_argument function
    new_arg = orig_actions_container_add_argument(self, *args, **kwargs)

    # Set the custom attributes
    setattr(new_arg, ATTR_NARGS_RANGE, nargs_range)

    if choices_provider:
        set_choices_provider(new_arg, choices_provider)
    elif completer:
        set_completer(new_arg, completer)

    setattr(new_arg, ATTR_SUPPRESS_TAB_HINT, suppress_tab_hint)
    setattr(new_arg, ATTR_DESCRIPTIVE_COMPLETION_HEADER, descriptive_header)

    return new_arg


# Overwrite _ActionsContainer.add_argument with our wrapper
# noinspection PyProtectedMember
argparse._ActionsContainer.add_argument = _add_argument_wrapper

############################################################################################################
# Patch ArgumentParser._get_nargs_pattern with our wrapper to nargs ranges
############################################################################################################

# Save original ArgumentParser._get_nargs_pattern so we can call it in our wrapper
# noinspection PyProtectedMember
orig_argument_parser_get_nargs_pattern = argparse.ArgumentParser._get_nargs_pattern


# noinspection PyProtectedMember
def _get_nargs_pattern_wrapper(self, action) -> str:
    # Wrapper around ArgumentParser._get_nargs_pattern behavior to support nargs ranges
    nargs_range = getattr(action, ATTR_NARGS_RANGE, None)
    if nargs_range is not None:
        if nargs_range[1] == constants.INFINITY:
            range_max = ''
        else:
            range_max = nargs_range[1]

        nargs_pattern = '(-*A{{{},{}}}-*)'.format(nargs_range[0], range_max)

        # if this is an optional action, -- is not allowed
        if action.option_strings:
            nargs_pattern = nargs_pattern.replace('-*', '')
            nargs_pattern = nargs_pattern.replace('-', '')
        return nargs_pattern

    return orig_argument_parser_get_nargs_pattern(self, action)


# Overwrite ArgumentParser._get_nargs_pattern with our wrapper
# noinspection PyProtectedMember
argparse.ArgumentParser._get_nargs_pattern = _get_nargs_pattern_wrapper


############################################################################################################
# Patch ArgumentParser._match_argument with our wrapper to nargs ranges
############################################################################################################
# noinspection PyProtectedMember
orig_argument_parser_match_argument = argparse.ArgumentParser._match_argument


# noinspection PyProtectedMember
def _match_argument_wrapper(self, action, arg_strings_pattern) -> int:
    # Wrapper around ArgumentParser._match_argument behavior to support nargs ranges
    nargs_pattern = self._get_nargs_pattern(action)
    match = re.match(nargs_pattern, arg_strings_pattern)

    # raise an exception if we weren't able to find a match
    if match is None:
        nargs_range = getattr(action, ATTR_NARGS_RANGE, None)
        if nargs_range is not None:
            raise ArgumentError(action, generate_range_error(nargs_range[0], nargs_range[1]))

    return orig_argument_parser_match_argument(self, action, arg_strings_pattern)


# Overwrite ArgumentParser._match_argument with our wrapper
# noinspection PyProtectedMember
argparse.ArgumentParser._match_argument = _match_argument_wrapper


############################################################################################################
# Patch argparse._SubParsersAction to add remove_parser function
############################################################################################################

def _SubParsersAction_remove_parser(self, name: str):
    """
    Removes a sub-parser from a sub-parsers group

    This is a custom method being added to the argparse._SubParsersAction
    class so cmd2 can remove subcommands from a parser.

    :param self: instance of the _SubParsersAction being edited
    :param name: name of the sub-parser to remove
    """
    for choice_action in self._choices_actions:
        if choice_action.dest == name:
            self._choices_actions.remove(choice_action)
            break

    subparser = self._name_parser_map[name]
    to_remove = []
    for name, parser in self._name_parser_map.items():
        if parser is subparser:
            to_remove.append(name)
    for name in to_remove:
        del self._name_parser_map[name]

    if name in self.choices:
        del self.choices[name]


# noinspection PyProtectedMember
setattr(argparse._SubParsersAction, 'remove_parser', _SubParsersAction_remove_parser)


############################################################################################################
# Unless otherwise noted, everything below this point are copied from Python's
# argparse implementation with minor tweaks to adjust output.
# Changes are noted if it's buried in a block of copied code. Otherwise the
# function will check for a special case and fall back to the parent function
############################################################################################################


# noinspection PyCompatibility,PyShadowingBuiltins
class Cmd2HelpFormatter(argparse.RawTextHelpFormatter):
    """Custom help formatter to configure ordering of help text"""

    def _format_usage(self, usage, actions, groups, prefix) -> str:
        if prefix is None:
            prefix = _('Usage: ')

        # if usage is specified, use that
        if usage is not None:
            usage %= dict(prog=self._prog)

        # if no optionals or positionals are available, usage is just prog
        elif usage is None and not actions:
            usage = '%(prog)s' % dict(prog=self._prog)

        # if optionals and positionals are available, calculate usage
        elif usage is None:
            prog = '%(prog)s' % dict(prog=self._prog)

            # split optionals from positionals
            optionals = []
            positionals = []
            # Begin cmd2 customization (separates required and optional, applies to all changes in this function)
            required_options = []
            for action in actions:
                if action.option_strings:
                    if action.required:
                        required_options.append(action)
                    else:
                        optionals.append(action)
                else:
                    positionals.append(action)
            # End cmd2 customization

            # build full usage string
            format = self._format_actions_usage
            action_usage = format(required_options + optionals + positionals, groups)
            usage = ' '.join([s for s in [prog, action_usage] if s])

            # wrap the usage parts if it's too long
            text_width = self._width - self._current_indent
            if len(prefix) + len(usage) > text_width:

                # Begin cmd2 customization

                # break usage into wrappable parts
                part_regexp = r'\(.*?\)+|\[.*?\]+|\S+'
                req_usage = format(required_options, groups)
                opt_usage = format(optionals, groups)
                pos_usage = format(positionals, groups)
                req_parts = re.findall(part_regexp, req_usage)
                opt_parts = re.findall(part_regexp, opt_usage)
                pos_parts = re.findall(part_regexp, pos_usage)
                assert ' '.join(req_parts) == req_usage
                assert ' '.join(opt_parts) == opt_usage
                assert ' '.join(pos_parts) == pos_usage

                # End cmd2 customization

                # helper for wrapping lines
                # noinspection PyMissingOrEmptyDocstring,PyShadowingNames
                def get_lines(parts, indent, prefix=None):
                    lines = []
                    line = []
                    if prefix is not None:
                        line_len = len(prefix) - 1
                    else:
                        line_len = len(indent) - 1
                    for part in parts:
                        if line_len + 1 + len(part) > text_width and line:
                            lines.append(indent + ' '.join(line))
                            line = []
                            line_len = len(indent) - 1
                        line.append(part)
                        line_len += len(part) + 1
                    if line:
                        lines.append(indent + ' '.join(line))
                    if prefix is not None:
                        lines[0] = lines[0][len(indent):]
                    return lines

                # if prog is short, follow it with optionals or positionals
                if len(prefix) + len(prog) <= 0.75 * text_width:
                    indent = ' ' * (len(prefix) + len(prog) + 1)
                    # Begin cmd2 customization
                    if req_parts:
                        lines = get_lines([prog] + req_parts, indent, prefix)
                        lines.extend(get_lines(opt_parts, indent))
                        lines.extend(get_lines(pos_parts, indent))
                    elif opt_parts:
                        lines = get_lines([prog] + opt_parts, indent, prefix)
                        lines.extend(get_lines(pos_parts, indent))
                    elif pos_parts:
                        lines = get_lines([prog] + pos_parts, indent, prefix)
                    else:
                        lines = [prog]
                    # End cmd2 customization

                # if prog is long, put it on its own line
                else:
                    indent = ' ' * len(prefix)
                    # Begin cmd2 customization
                    parts = req_parts + opt_parts + pos_parts
                    lines = get_lines(parts, indent)
                    if len(lines) > 1:
                        lines = []
                        lines.extend(get_lines(req_parts, indent))
                        lines.extend(get_lines(opt_parts, indent))
                        lines.extend(get_lines(pos_parts, indent))
                    # End cmd2 customization
                    lines = [prog] + lines

                # join lines into usage
                usage = '\n'.join(lines)

        # prefix with 'Usage:'
        return '%s%s\n\n' % (prefix, usage)

    def _format_action_invocation(self, action) -> str:
        if not action.option_strings:
            default = self._get_default_metavar_for_positional(action)
            metavar, = self._metavar_formatter(action, default)(1)
            return metavar

        else:
            parts = []

            # if the Optional doesn't take a value, format is:
            #    -s, --long
            if action.nargs == 0:
                parts.extend(action.option_strings)
                return ', '.join(parts)

            # Begin cmd2 customization (less verbose)
            # if the Optional takes a value, format is:
            #    -s, --long ARGS
            else:
                default = self._get_default_metavar_for_optional(action)
                args_string = self._format_args(action, default)

                return ', '.join(action.option_strings) + ' ' + args_string
            # End cmd2 customization

    def _determine_metavar(self, action, default_metavar) -> Union[str, Tuple]:
        """Custom method to determine what to use as the metavar value of an action"""
        if action.metavar is not None:
            result = action.metavar
        elif action.choices is not None:
            choice_strs = [str(choice) for choice in action.choices]
            # Begin cmd2 customization (added space after comma)
            result = '{%s}' % ', '.join(choice_strs)
            # End cmd2 customization
        else:
            result = default_metavar
        return result

    def _metavar_formatter(self, action, default_metavar) -> Callable:
        metavar = self._determine_metavar(action, default_metavar)

        # noinspection PyMissingOrEmptyDocstring
        def format(tuple_size):
            if isinstance(metavar, tuple):
                return metavar
            else:
                return (metavar, ) * tuple_size
        return format

    # noinspection PyProtectedMember
    def _format_args(self, action, default_metavar) -> str:
        """Customized to handle ranged nargs and make other output less verbose"""
        metavar = self._determine_metavar(action, default_metavar)
        metavar_formatter = self._metavar_formatter(action, default_metavar)

        # Handle nargs specified as a range
        nargs_range = getattr(action, ATTR_NARGS_RANGE, None)
        if nargs_range is not None:
            if nargs_range[1] == constants.INFINITY:
                range_str = '{}+'.format(nargs_range[0])
            else:
                range_str = '{}..{}'.format(nargs_range[0], nargs_range[1])

            return '{}{{{}}}'.format('%s' % metavar_formatter(1), range_str)

        # Make this output less verbose. Do not customize the output when metavar is a
        # tuple of strings. Allow argparse's formatter to handle that instead.
        elif isinstance(metavar, str):
            if action.nargs == ZERO_OR_MORE:
                return '[%s [...]]' % metavar_formatter(1)
            elif action.nargs == ONE_OR_MORE:
                return '%s [...]' % metavar_formatter(1)
            elif isinstance(action.nargs, int) and action.nargs > 1:
                return '{}{{{}}}'.format('%s' % metavar_formatter(1), action.nargs)

        return super()._format_args(action, default_metavar)


# noinspection PyCompatibility
class Cmd2ArgumentParser(argparse.ArgumentParser):
    """Custom ArgumentParser class that improves error and help output"""

    def __init__(self,
                 prog=None,
                 usage=None,
                 description=None,
                 epilog=None,
                 parents=None,
                 formatter_class=Cmd2HelpFormatter,
                 prefix_chars='-',
                 fromfile_prefix_chars=None,
                 argument_default=None,
                 conflict_handler='error',
                 add_help=True,
                 allow_abbrev=True) -> None:
        super(Cmd2ArgumentParser, self).__init__(
            prog=prog,
            usage=usage,
            description=description,
            epilog=epilog,
            parents=parents if parents else [],
            formatter_class=formatter_class,
            prefix_chars=prefix_chars,
            fromfile_prefix_chars=fromfile_prefix_chars,
            argument_default=argument_default,
            conflict_handler=conflict_handler,
            add_help=add_help,
            allow_abbrev=allow_abbrev)

    def add_subparsers(self, **kwargs):
        """
        Custom override. Sets a default title if one was not given.

        :param kwargs: additional keyword arguments
        :return: argparse Subparser Action
        """
        if 'title' not in kwargs:
            kwargs['title'] = 'subcommands'

        return super().add_subparsers(**kwargs)

    def error(self, message: str) -> None:
        """Custom override that applies custom formatting to the error message"""
        lines = message.split('\n')
        linum = 0
        formatted_message = ''
        for line in lines:
            if linum == 0:
                formatted_message = 'Error: ' + line
            else:
                formatted_message += '\n       ' + line
            linum += 1

        self.print_usage(sys.stderr)
        formatted_message = ansi.style_error(formatted_message)
        self.exit(2, '{}\n\n'.format(formatted_message))

    # noinspection PyProtectedMember
    def format_help(self) -> str:
        """Copy of format_help() from argparse.ArgumentParser with tweaks to separately display required parameters"""
        formatter = self._get_formatter()

        # usage
        formatter.add_usage(self.usage, self._actions,
                            self._mutually_exclusive_groups)

        # description
        formatter.add_text(self.description)

        # Begin cmd2 customization (separate required and optional arguments)

        # positionals, optionals and user-defined groups
        for action_group in self._action_groups:
            if action_group.title == 'optional arguments':
                # check if the arguments are required, group accordingly
                req_args = []
                opt_args = []
                for action in action_group._group_actions:
                    if action.required:
                        req_args.append(action)
                    else:
                        opt_args.append(action)

                # separately display required arguments
                formatter.start_section('required arguments')
                formatter.add_text(action_group.description)
                formatter.add_arguments(req_args)
                formatter.end_section()

                # now display truly optional arguments
                formatter.start_section(action_group.title)
                formatter.add_text(action_group.description)
                formatter.add_arguments(opt_args)
                formatter.end_section()
            else:
                formatter.start_section(action_group.title)
                formatter.add_text(action_group.description)
                formatter.add_arguments(action_group._group_actions)
                formatter.end_section()

        # End cmd2 customization

        # epilog
        formatter.add_text(self.epilog)

        # determine help from format above
        return formatter.format_help() + '\n'

    def _print_message(self, message, file=None):
        # Override _print_message to use style_aware_write() since we use ANSI escape characters to support color
        if message:
            if file is None:
                file = sys.stderr
            ansi.style_aware_write(file, message)


# The default ArgumentParser class for a cmd2 app
DEFAULT_ARGUMENT_PARSER = Cmd2ArgumentParser


def set_default_argument_parser(parser: Type[argparse.ArgumentParser]) -> None:
    """Set the default ArgumentParser class for a cmd2 app"""
    global DEFAULT_ARGUMENT_PARSER
    DEFAULT_ARGUMENT_PARSER = parser<|MERGE_RESOLUTION|>--- conflicted
+++ resolved
@@ -52,58 +52,18 @@
 ``choices_provider`` - pass a function that returns choices. This is good in
 cases where the choice list is dynamically generated when the user hits tab.
 
-<<<<<<< HEAD
-When ArgparseCompleter calls the provider, it well detect whether is is bound
+When ArgparseCompleter calls the provider, it will detect whether is is bound
 to a Cmd subclass or CommandSet. If bound to a cmd2.Cmd subclass, it will pass
 the app instance as the `self` argument. If bound to a cmd2.CommandSet
-subclass, it will pass the CommandSet instance as the `self` argument, and the
-app instance as the positional argument.
-=======
-    Example::
-
-        def my_choices_function():
-            ...
-            return my_generated_list
-
-        parser.add_argument('-o', '--options', choices_function=my_choices_function)
-
-``choices_method`` - this is equivalent to choices_function, but the function
-needs to be an instance method of a cmd2.Cmd or cmd2.CommandSet subclass. When
-ArgparseCompleter calls the method, it well detect whether is is bound to a
-CommandSet or Cmd subclass.
-If bound to a cmd2.Cmd subclass, it will pass the app instance as the `self`
-argument. This is good in cases where the list of choices being generated
-relies on state data of the cmd2-based app.
-If bound to a cmd2.CommandSet subclass, it will pass the CommandSet instance
-as the `self` argument.
->>>>>>> 5dd2d03e
-
-    Example::
-
-        def my_choices_provider(self):
-            ...
-            return my_generated_list
-
-        parser.add_argument("arg", choices_provider=my_choices_provider)
-
-<<<<<<< HEAD
-    Example bound to cmd2.CommandSet::
-
-        def my_choices_provider(self, app: cmd2.Cmd):
-            ...
-            return my_generated_list
-
-        parser.add_argument("arg", choices_provider=my_choices_provider)
-=======
->>>>>>> 5dd2d03e
+subclass, it will pass the CommandSet instance as the `self` argument.
+
 
 ``completer`` - pass a tab completion function that does custom completion.
 
-When ArgparseCompleter calls the completer, it well detect whether is is bound
+When ArgparseCompleter calls the completer, it will detect whether is is bound
 to a Cmd subclass or CommandSet. If bound to a cmd2.Cmd subclass, it will pass
 the app instance as the `self` argument. If bound to a cmd2.CommandSet
-subclass, it will pass the CommandSet instance as the `self` argument, and the
-app instance as the positional argument.
+subclass, it will pass the CommandSet instance as the `self` argument.
 
 cmd2 provides a few completer methods for convenience (e.g., path_complete,
 delimiter_complete)
