## 0.9.11 (TBD, 2019)
* Bug Fixes
    * Fixed bug in how **history** command deals with multiline commands when output to a script
    * Fixed a bug when the ``with_argument_list`` decorator is called with the optional ``preserve_quotes`` argument
    * Fix bug in ``perror()`` where it would try to print an exception Traceback even if none existed
* Enhancements
    * Improvements to the **history** command
        * Simplified the display format and made it more similar to **bash**
        * Added **-x**, **--expanded** flag
            * output expanded commands instead of entered command (expands aliases, macros, and shortcuts)
        * Added **-v**, **--verbose** flag
            * display history and include expanded commands if they differ from the typed command
    * Added ``matches_sort_key`` to override the default way tab completion matches are sorted
<<<<<<< HEAD
    * Added ability to disable/enable individual commands and entire categories of commands. When a command
      is disabled, it will not show up in the help menu or tab complete. If a user tries to run the command
      or call help on it, a command-specific message supplied by the developer will be printed. The following
      commands were added to support this feature.
        * ``enable_command()``
        * ``enable_category()``
        * ``disable_command()``
        * ``disable_category()``
=======
    * Added ``StdSim.pause_storage`` member which when True will cause ``StdSim`` to not save the output sent to it.
      See documentation for ``CommandResult`` in ``pyscript_bridge.py`` for reasons pausing the storage can be useful.
>>>>>>> d9cd6326
* Potentially breaking changes
    * Made ``cmd2_app`` a positional and required argument of ``AutoCompleter`` since certain functionality now
    requires that it can't be ``None``.
    * ``AutoCompleter`` no longer assumes ``CompletionItem`` results are sorted. Therefore you should follow the
    ``cmd2`` convention of setting ``self.matches_sorted`` to True before returning the results if you have already
    sorted the ``CompletionItem`` list. Otherwise it will be sorted using ``self.matches_sort_key``.
    * Removed support for bash completion since this feature had slow performance. Also it relied on
    ``AutoCompleter`` which has since developed a dependency on ``cmd2`` methods. 
    * Removed ability to call commands in ``pyscript`` as if they were functions (e.g ``app.help()``) in favor
    of only supporting one ``pyscript`` interface. This simplifies future maintenance.
    * No longer supporting C-style comments. Hash (#) is the only valid comment marker.
    * No longer supporting comments embedded in a command. Only command line input where the first
    non-whitespace character is a # will be treated as a comment. This means any # character appearing
    later in the command will be treated as a literal. The same applies to a # in the middle of a multiline
    command, even if it is the first character on a line.
        * \# this is a comment
        * this # is not a comment

## 0.9.10 (February 22, 2019)
* Bug Fixes
    * Fixed unit test that hangs on Windows

## 0.9.9 (February 21, 2019)
* Bug Fixes
    * Fixed bug where the ``set`` command was not tab completing from the current ``settable`` dictionary.
* Enhancements
    * Changed edit command to use do_shell() instead of calling os.system()
    
## 0.9.8 (February 06, 2019)
* Bug Fixes
    * Fixed issue with echoing strings in StdSim. Because they were being sent to a binary buffer, line buffering
    was being ignored.
* Enhancements
    * Made quit() and exit() functions available to scripts run with pyscript. This allows those scripts to exit
    back to the console's prompt instead of exiting the whole application.

## 0.9.7 (January 08, 2019)
* Bug Fixes
    * Fixed bug when user chooses a zero or negative index when calling ``Cmd.select()``
    * Restored behavior where ``cmd_echo`` always starts as False in a py script. This was broken in 0.9.5.
* Enhancements
    * **cmdloop** now only attempts to register a custom signal handler for SIGINT if running in the main thread
    * commands run as a result of ``default_to_shell`` being **True** now run via ``do_shell()`` and are saved
    to history.
    * Added more tab completion to pyscript command.
* Deletions (potentially breaking changes)
    * Deleted ``Cmd.colorize()`` and ``Cmd._colorcodes`` which were deprecated in 0.9.5
    * Replaced ``dir_exe_only`` and  ``dir_only`` flags in ``path_complete`` with optional ``path_filter`` function
    that is used to filter paths out of completion results. 
    * ``perror()`` no longer prepends "ERROR: " to the error message being printed
    
## 0.9.6 (October 13, 2018)
* Bug Fixes
    * Fixed bug introduced in 0.9.5 caused by backing up and restoring `self.prompt` in `pseudo_raw_input`.
      As part of this fix, continuation prompts will not be redrawn with `async_update_prompt` or `async_alert`.
* Enhancements
    * All platforms now depend on [wcwidth](https://pypi.python.org/pypi/wcwidth) to assist with asynchronous alerts.
    * Macros now accept extra arguments when called. These will be tacked onto the resolved command.
    * All cmd2 commands run via `py` now go through `onecmd_plus_hooks`.

## 0.9.5 (October 11, 2018)
* Bug Fixes
    * Fixed bug where ``get_all_commands`` could return non-callable attributes
    * Fixed bug where **alias** command was dropping quotes around arguments
    * Fixed bug where running help on argparse commands didn't work if they didn't support -h
    * Fixed transcript testing bug where last command in transcript has no expected output
    * Fixed bugs with how AutoCompleter and ArgparseFunctor handle argparse
    arguments with nargs=argparse.REMAINDER. Tab completion now correctly
    matches how argparse will parse the values. Command strings generated by
    ArgparseFunctor should now be compliant with how argparse expects
    REMAINDER arguments to be ordered.
    * Fixed bugs with how AutoCompleter handles flag prefixes. It is no
    longer hard-coded to use '-' and will check against the prefix_chars in
    the argparse object. Also, single-character tokens that happen to be a
    prefix char are not treated as flags by argparse and AutoCompleter now
    matches that behavior.
    * Fixed bug where AutoCompleter was not distinguishing between a negative number and a flag 
    * Fixed bug where AutoCompleter did not handle -- the same way argparse does (all args after -- are non-options)  
* Enhancements
    * Added ``exit_code`` attribute of ``cmd2.Cmd`` class
        * Enables applications to return a non-zero exit code when exiting from ``cmdloop``
    * ``ACHelpFormatter`` now inherits from ``argparse.RawTextHelpFormatter`` to make it easier
    for formatting help/description text
    * Aliases are now sorted alphabetically
    * The **set** command now tab-completes settable parameter names
    * Added ``async_alert``, ``async_update_prompt``, and ``set_window_title`` functions
        * These allow you to provide feedback to the user in an asychronous fashion, meaning alerts can
        display when the user is still entering text at the prompt. See [async_printing.py](https://github.com/python-cmd2/cmd2/blob/master/examples/async_printing.py)
        for an example.
    * Cross-platform colored output support 
        * ``colorama`` gets initialized properly in ``Cmd.__init()``
        * The ``Cmd.colors`` setting is no longer platform dependent and now has three values:
            * Terminal (default) - output methods do not strip any ANSI escape sequences when output is a terminal, but 
            if the output is a pipe or a file the escape sequences are stripped
            * Always - output methods **never** strip ANSI escape sequences, regardless of the output destination
            * Never - output methods strip all ANSI escape sequences
    * Added ``macro`` command to create macros, which are similar to aliases, but can take arguments when called
    * All cmd2 command functions have been converted to use argparse.
    * Renamed argparse_example.py to decorator_example.py to help clarify its intent
* Deprecations
    * Deprecated the built-in ``cmd2`` support for colors including ``Cmd.colorize()`` and ``Cmd._colorcodes``
* Deletions (potentially breaking changes)
    * The ``preparse``, ``postparsing_precmd``, and ``postparsing_postcmd`` methods *deprecated* in the previous release 
    have been deleted
        * The new application lifecycle hook system allows for registration of callbacks to be called at various points
        in the lifecycle and is more powerful and flexible than the previous system
    * ``alias`` is now a command with sub-commands to create, list, and delete aliases. Therefore its syntax
      has changed. All current alias commands in startup scripts or transcripts will break with this release.
    * `unalias` was deleted since ``alias delete`` replaced it
    
## 0.9.4 (August 21, 2018)
* Bug Fixes
    * Fixed bug where ``preparse`` was not getting called
    * Fixed bug in parsing of multiline commands where matching quote is on another line 
* Enhancements
    * Improved implementation of lifecycle hooks to support a plugin
      framework, see ``docs/hooks.rst`` for details.
    * New dependency on ``attrs`` third party module
    * Added ``matches_sorted`` member to support custom sorting of tab-completion matches
    * Added [tab_autocomp_dynamic.py](https://github.com/python-cmd2/cmd2/blob/master/examples/tab_autocomp_dynamic.py) example
        * Demonstrates updating the argparse object during init instead of during class construction
* Deprecations
    * Deprecated the following hook methods, see ``hooks.rst`` for full details:
       * ``cmd2.Cmd.preparse()`` - equivalent functionality available
         via ``cmd2.Cmd.register_postparsing_hook()``
       * ``cmd2.Cmd.postparsing_precmd()`` - equivalent functionality available
         via ``cmd2.Cmd.register_postparsing_hook()``
       * ``cmd2.Cmd.postparsing_postcmd()`` - equivalent functionality available
         via ``cmd2.Cmd.register_postcmd_hook()``

## 0.8.9 (August 20, 2018)
* Bug Fixes
    * Fixed extra slash that could print when tab completing users on Windows

## 0.9.3 (July 12, 2018)
* Bug Fixes
    * Fixed bug when StatementParser ``__init__()`` was called with ``terminators`` equal to ``None``
    * Fixed bug when ``Cmd.onecmd()`` was called with a raw ``str``
* Enhancements
    * Added ``--clear`` flag to ``history`` command that clears both the command and readline history.
* Deletions
    * The ``CmdResult`` helper class which was *deprecated* in the previous release has now been deleted
        * It has been replaced by the improved ``CommandResult`` class

## 0.9.2 (June 28, 2018)
* Bug Fixes
    * Fixed issue where piping and redirecting did not work correctly with paths that had spaces
* Enhancements
    * Added ability to print a header above tab-completion suggestions using `completion_header` member
    * Added ``pager`` and ``pager_chop`` attributes to the ``cmd2.Cmd`` class
        * ``pager`` defaults to **less -RXF** on POSIX and **more** on Windows
        * ``pager_chop`` defaults to **less -SRXF** on POSIX and **more** on Windows
    * Added ``chop`` argument to ``cmd2.Cmd.ppaged()`` method for displaying output using a pager
        * If ``chop`` is ``False``, then ``self.pager`` is used as the pager
        * Otherwise ``self.pager_chop`` is used as the pager
    * Greatly improved the [table_display.py](https://github.com/python-cmd2/cmd2/blob/master/examples/table_display.py) example
        * Now uses the new [tableformatter](https://github.com/python-tableformatter/tableformatter) module which looks better than ``tabulate``
* Deprecations
    * The ``CmdResult`` helper class is *deprecated* and replaced by the improved ``CommandResult`` class
        * ``CommandResult`` has the following attributes: **stdout**, **stderr**, and **data**
            * ``CmdResult`` had attributes of: **out**, **err**, **war**
        * ``CmdResult`` will be deleted in the next release

## 0.8.8 (June 28, 2018)
* Bug Fixes
    * Prevent crashes that could occur attempting to open a file in non-existent directory or with very long filename
* Enhancements
    * `display_matches` is no longer restricted to delimited strings

## 0.9.1 (May 28, 2018)
* Bug Fixes
    * fix packaging error for 0.8.x versions (yes we had to deploy a new version
      of the 0.9.x series to fix a packaging error with the 0.8.x version)

## 0.9.0 (May 28, 2018)
* Bug Fixes
    * If self.default_to_shell is true, then redirection and piping are now properly passed to the shell. Previously it was truncated.
    * Submenus now call all hooks, it used to just call precmd and postcmd.
* Enhancements
    * Automatic completion of ``argparse`` arguments via ``cmd2.argparse_completer.AutoCompleter``
        * See the [tab_autocompletion.py](https://github.com/python-cmd2/cmd2/blob/master/examples/tab_autocompletion.py) example for a demonstration of how to use this feature
    * ``cmd2`` no longer depends on the ``six`` module
    * ``cmd2`` is now a multi-file Python package instead of a single-file module
    * New pyscript approach that provides a pythonic interface to commands in the cmd2 application.
    * Switch command parsing from pyparsing to custom code which utilizes shlex.
        * The object passed to do_* methods has changed. It no longer is the pyparsing object, it's a new Statement object, which is a subclass of ``str``. The statement object has many attributes which give you access to various components of the parsed input. If you were using anything but the string in your do_* methods, this change will require you to update your code.
        * ``commentGrammers`` is no longer supported or available. Comments are C-style or python style.
        * Input redirection no longer supported. Use the load command instead.
        * ``multilineCommand`` attribute is ``now multiline_command``
        * ``identchars`` is now ignored. The standardlibrary cmd uses those characters to split the first "word" of the input, but cmd2 hasn't used those for a while, and the new parsing logic parses on whitespace, which has the added benefit of full unicode support, unlike cmd or prior versions of cmd2.
        * ``set_posix_shlex`` function and ``POSIX_SHLEX`` variable have been removed. Parsing behavior is now always the more forgiving ``posix=false``.
        * ``set_strip_quotes`` function and ``STRIP_QUOTES_FOR_NON_POSIX`` have been removed. Quotes are stripped from arguments when presented as a list (a la ``sys.argv``), and present when arguments are presented as a string (like the string passed to do_*).
* Changes
    * ``strip_ansi()`` and ``strip_quotes()`` functions have moved to new utils module
    * Several constants moved to new constants module
    * Submenu support has been moved to a new [cmd2-submenu](https://github.com/python-cmd2/cmd2-submenu) plugin. If you use submenus, you will need to update your dependencies and modify your imports.
* Deletions (potentially breaking changes)
    * Deleted all ``optparse`` code which had previously been deprecated in release 0.8.0
        * The ``options`` decorator no longer exists
        * All ``cmd2`` code should be ported to use the new ``argparse``-based decorators
        * See the [Argument Processing](http://cmd2.readthedocs.io/en/latest/argument_processing.html) section of the documentation for more information on these decorators
        * Alternatively, see the [argparse_example.py](https://github.com/python-cmd2/cmd2/blob/master/examples/argparse_example.py)
    * Deleted ``cmd_with_subs_completer``, ``get_subcommands``, and ``get_subcommand_completer``
        * Replaced by default AutoCompleter implementation for all commands using argparse
    * Deleted support for old method of calling application commands with ``cmd()`` and ``self``
    * ``cmd2.redirector`` is no longer supported. Output redirection can only be done with '>' or '>>'
    * Deleted ``postparse()`` hook since it was redundant with ``postparsing_precmd``
* Python 2 no longer supported
    * ``cmd2`` now supports Python 3.4+
* Known Issues
    * Some developers have noted very slow performance when importing the ``cmd2`` module. The issue
    it intermittant, and investigation of the root cause is ongoing.

## 0.8.6 (May 27, 2018)
* Bug Fixes
    * Commands using the @with_argparser_and_unknown_args were not correctly recognized when tab completing
    * Fixed issue where completion display function was overwritten when a submenu quits
    * Fixed ``AttributeError`` on Windows when running a ``select`` command cause by **pyreadline** not implementing ``remove_history_item``
* Enhancements
    * Added warning about **libedit** variant of **readline** not being supported on macOS
    * Added tab-completion of alias names in value field of **alias** command
    * Enhanced the ``py`` console in the following ways
        * Added tab completion of Python identifiers instead of **cmd2** commands
        * Separated the ``py`` console history from the **cmd2** history

## 0.8.5 (April 15, 2018)
* Bug Fixes
    * Fixed a bug with all argument decorators where the wrapped function wasn't returning a value and thus couldn't cause the cmd2 app to quit

* Enhancements
    * Added support for verbose help with -v where it lists a brief summary of what each command does
    * Added support for categorizing commands into groups within the help menu
        * See the [Grouping Commands](http://cmd2.readthedocs.io/en/latest/argument_processing.html?highlight=verbose#grouping-commands) section of the docs for more info
        * See [help_categories.py](https://github.com/python-cmd2/cmd2/blob/master/examples/help_categories.py) for an example
    * Tab completion of paths now supports ~user user path expansion
    * Simplified implementation of various tab completion functions so they no longer require ``ctypes``
    * Expanded documentation of ``display_matches`` list to clarify its purpose. See cmd2.py for this documentation.
    * Adding opening quote to tab completion if any of the completion suggestions have a space.

* **Python 2 EOL notice**
    * This is the last release where new features will be added to ``cmd2`` for Python 2.7
    * The 0.9.0 release of ``cmd2`` will support Python 3.4+ only
    * Additional 0.8.x releases may be created to supply bug fixes for Python 2.7 up until August 31, 2018
    * After August 31, 2018 not even bug fixes will be provided for Python 2.7

## 0.8.4 (April 10, 2018)
* Bug Fixes
    * Fixed conditional dependency issue in setup.py that was in 0.8.3.

## 0.8.3 (April 09, 2018)
* Bug Fixes
    * Fixed ``help`` command not calling functions for help topics
    * Fixed not being able to use quoted paths when redirecting with ``<`` and ``>``

* Enhancements
    * Tab completion has been overhauled and now supports completion of strings with quotes and spaces.
    * Tab completion will automatically add an opening quote if a string with a space is completed.
    * Added ``delimiter_complete`` function for tab completing delimited strings
    * Added more control over tab completion behavior including the following flags. The use of these flags is documented in cmd2.py
        * ``allow_appended_space``
        * ``allow_closing_quote``
    * Due to the tab completion changes, non-Windows platforms now depend on [wcwidth](https://pypi.python.org/pypi/wcwidth).
    * An alias name can now match a command name.
    * An alias can now resolve to another alias.

* Attribute Changes (Breaks backward compatibility)
    * ``exclude_from_help`` is now called ``hidden_commands`` since these commands are hidden from things other than help, including tab completion
        * This list also no longer takes the function names of commands (``do_history``), but instead uses the command names themselves (``history``)
    * ``excludeFromHistory`` is now called ``exclude_from_history``
    * ``cmd_with_subs_completer()`` no longer takes an argument called ``base``. Adding tab completion to subcommands has been simplified to declaring it in the
    subcommand parser's default settings. This easily allows arbitrary completers like path_complete to be used.
    See [subcommands.py](https://github.com/python-cmd2/cmd2/blob/master/examples/subcommands.py) for an example of how to use
    tab completion in subcommands. In addition, the docstring for ``cmd_with_subs_completer()`` offers more details.


## 0.8.2 (March 21, 2018)

* Bug Fixes
    * Fixed a bug in tab-completion of command names within sub-menus
    * Fixed a bug when using persistent readline history in Python 2.7
    * Fixed a bug where the ``AddSubmenu`` decorator didn't work with a default value for ``shared_attributes``
    * Added a check to ``ppaged()`` to only use a pager when running in a real fully functional terminal
* Enhancements
    * Added [quit_on_sigint](http://cmd2.readthedocs.io/en/latest/settingchanges.html#quit-on-sigint) attribute to enable canceling current line instead of quitting when Ctrl+C is typed
    * Added possibility of having readline history preservation in a SubMenu
    * Added [table_display.py](https://github.com/python-cmd2/cmd2/blob/master/examples/table_display.py) example to demonstrate how to display tabular data
    * Added command aliasing with ``alias`` and ``unalias`` commands
    * Added the ability to load an initialization script at startup
        * See [alias_startup.py](https://github.com/python-cmd2/cmd2/blob/master/examples/alias_startup.py) for an example
    * Added a default SIGINT handler which terminates any open pipe subprocesses and re-raises a KeyboardInterrupt
    * For macOS, will load the ``gnureadline`` module if available and ``readline`` if not

## 0.8.1 (March 9, 2018)

* Bug Fixes
    * Fixed a bug if a non-existent **do_*** method was added to the ``exclude_from_help`` list
    * Fixed a bug in a unit test which would fail if your home directory was empty on a Linux system
    * Fixed outdated help text for the **edit** command
    * Fixed outdated [remove_unused.py](https://github.com/python-cmd2/cmd2/blob/master/examples/remove_unused.py)
* Enhancements
    * Added support for sub-menus.
        * See [submenus.py](https://github.com/python-cmd2/cmd2/blob/master/examples/submenus.py) for an example of how to use it
    * Added option for persistent readline history
        * See [persistent_history.py](https://github.com/python-cmd2/cmd2/blob/master/examples/persistent_history.py) for an example
        * See the [Searchable command history](http://cmd2.readthedocs.io/en/latest/freefeatures.html#searchable-command-history) section of the documentation for more info
    * Improved PyPI packaging by including unit tests and examples in the tarball
    * Improved documentation to make it more obvious that **poutput()** should be used instead of **print()**
    * ``exclude_from_help`` and ``excludeFromHistory`` are now instance instead of class attributes
    * Added flag and index based tab completion helper functions
        * See [tab_completion.py](https://github.com/python-cmd2/cmd2/blob/master/examples/tab_completion.py)
    * Added support for displaying output which won't fit on the screen via a pager using ``ppaged()``
        * See [paged_output.py](https://github.com/python-cmd2/cmd2/blob/master/examples/paged_output.py)
* Attributes Removed (**can cause breaking changes**)
    * ``abbrev`` - Removed support for abbreviated commands
        * Good tab completion makes this unnecessary and its presence could cause harmful unintended actions
    * ``case_insensitive`` - Removed support for case-insensitive command parsing
        * Its presence wasn't very helpful and could cause harmful unintended actions

## 0.8.0 (February 1, 2018)
* Bug Fixes
    * Fixed unit tests on Python 3.7 due to changes in how re.escape() behaves in Python 3.7
    * Fixed a bug where unknown commands were getting saved in the history
* Enhancements
    * Three new decorators for **do_*** commands to make argument parsing easier
        * **with_argument_list** decorator to change argument type from str to List[str]
            * **do_*** commands get a single argument which is a list of strings, as pre-parsed by shlex.split()
        * **with_arparser** decorator for strict argparse-based argument parsing of command arguments
            * **do_*** commands get a single argument which is the output of argparse.parse_args()
        * **with_argparser_and_unknown_args** decorator for argparse-based argument parsing, but allows unknown args
            * **do_*** commands get two arguments, the output of argparse.parse_known_args()
    *  See the [Argument Processing](http://cmd2.readthedocs.io/en/latest/argument_processing.html) section of the documentation for more information on these decorators
        * Alternatively, see the [argparse_example.py](https://github.com/python-cmd2/cmd2/blob/master/examples/argparse_example.py)
        and [arg_print.py](https://github.com/python-cmd2/cmd2/blob/master/examples/arg_print.py) examples
    * Added support for Argparse sub-commands when using the **with_argument_parser** or **with_argparser_and_unknown_args** decorators
        * See [subcommands.py](https://github.com/python-cmd2/cmd2/blob/master/examples/subcommands.py) for an example of how to use subcommands
        * Tab-completion of sub-command names is automatically supported
    * The **__relative_load** command is now hidden from the help menu by default
        * This command is not intended to be called from the command line, only from within scripts
    * The **set** command now has an additional **-a/--all** option to also display read-only settings
    * The **history** command can now run, edit, and save prior commands, in addition to displaying prior commands.
    * The **history** command can now automatically generate a transcript file for regression testing
        * This makes creating regression tests for your ``cmd2`` application trivial
* Commands Removed
    * The **cmdenvironment** has been removed and its functionality incorporated into the **-a/--all** argument to **set**
    * The **show** command has been removed.  Its functionality has always existing within **set** and continues to do so
    * The **save** command has been removed. The capability to save commands is now part of the **history** command.
    * The **run** command has been removed. The capability to run prior commands is now part of the **history** command.
* Other changes
    * The **edit** command no longer allows you to edit prior commands. The capability to edit prior commands is now part of the **history** command. The **edit** command still allows you to edit arbitrary files.
    * the **autorun_on_edit** setting has been removed.
    * For Python 3.4 and earlier, ``cmd2`` now has an additional dependency on the ``contextlib2`` module
* Deprecations
    * The old **options** decorator for optparse-based argument parsing is now *deprecated*
        * The old decorator is still present for now, but will be removed in a future release
        * ``cmd2`` no longer includes **optparse.make_option**, so if your app needs it import directly from optparse

## 0.7.9 (January 4, 2018)

* Bug Fixes
    * Fixed a couple broken examples
* Enhancements
    * Improved documentation for modifying shortcuts (command aliases)
    * Made ``pyreadline`` a dependency on Windows to ensure tab-completion works
* Other changes
    * Abandoned official support for Python 3.3.  It should still work, just don't have an easy way to test it anymore.

## 0.7.8 (November 8, 2017)

* Bug Fixes
    * Fixed ``poutput()`` so it can print an integer zero and other **falsy** things
    * Fixed a bug which was causing autodoc to fail for building docs on Readthedocs
    * Fixed bug due to ``pyperclip`` dependency radically changing its project structure in latest version
* Enhancements
    * Improved documentation for user-settable environment parameters
    * Improved documentation for overriding the default supported comment styles
    * Added ``runcmds_plus_hooks()`` method to run multiple commands w/o a cmdloop

## 0.7.7 (August 25, 2017)

* Bug Fixes
    * Added workaround for bug which occurs in Python 2.7 on Linux when ``pygtk`` is installed
    * ``pfeedback()`` now honors feedback_to_output setting and won't redirect when it is ``False``
    * For ``edit`` command, both **editor** and **filename** can now have spaces in the name/path
    * Fixed a bug which occurred when stdin was a pipe instead of a tty due to input redirection
* Enhancements
    * ``feedback_to_output`` now defaults to ``False`` so info like command timing won't redirect
    * Transcript regular expressions now have predictable, tested, and documented behavior
        * This makes a breaking change to the format and expectations of transcript testing
        * The prior behavior removed whitespace before making the comparison, now whitespace must match exactly
        * Prior version did not allow regexes with whitespace, new version allows any regex
    * Improved display for ``load`` command and input redirection when **echo** is ``True``

## 0.7.6 (August 11, 2017)

* Bug Fixes
    * Case-sensitive command parsing was completely broken and has been fixed
    * ``<Ctrl>+d`` now properly quits when case-sensitive command parsing is enabled
    * Fixed some pyperclip clipboard interaction bugs on Linux
    * Fixed some timing bugs when running unit tests in parallel by using monkeypatch
* Enhancements
    * Enhanced tab-completion of cmd2 command names to support case-insensitive completion
    * Added an example showing how to remove unused commands
    * Improved how transcript testing handles prompts with ANSI escape codes by stripping them
    * Greatly improved implementation for how command output gets piped to a shell command

## 0.7.5 (July 8, 2017)

* Bug Fixes
    * `case_insensitive` is no longer a runtime-settable parameter, but it was still listed as such
    * Fixed a recursive loop bug when abbreviated commands are enabled and it could get stuck in the editor forever
        * Added additional command abbreviations to the "exclude from history" list
    * Fixed argparse_example.py and pirate.py examples and transcript_regex.txt transcript
    * Fixed a bug in a unit test which occurred under unusual circumstances
* Enhancements
    * Organized all attributes used to configure the ParserManager into a single location
    * Set the default value of `abbrev` to `False` (which controls whether or not abbreviated commands are allowed)
        * With good tab-completion of command names, using abbreviated commands isn't particularly useful
        * And it can create complications if you are't careful
    * Improved implementation of `load` to use command queue instead of nested inner loop

## 0.7.4 (July 3, 2017)

* Bug fixes
    * Fixed a couple bugs in interacting with pastebuffer/clipboard on macOS and Linux
    * Fixed a couple bugs in edit and save commands if called when history is empty
    * Ability to pipe ``cmd2`` command output to a shell command is now more reliable, particularly on Windows
    * Fixed a bug in ``pyscript`` command on Windows related to ``\`` being interpreted as an escape
* Enhancements
    * Ensure that path and shell command tab-completion results are alphabetically sorted
    * Removed feature for load command to load scripts from URLS
        * It didn't work, there were no unit tests, and it felt out of place
    * Removed presence of a default file name and default file extension
        * These also strongly felt out of place
        * ``load`` and ``_relative_load`` now require a file path
        * ``edit`` and ``save`` now use a temporary file if a file path isn't provided
    * ``load`` command has better error checking and reporting
    * Clipboard copy and paste functionality is now handled by the **pyperclip** module
    * ``shell`` command now supports redirection and piping of output
    * Added a lot of unit tests
* Other changes
    * Removed pause command
    * Added a dependency on the **pyperclip** module

## 0.7.3 (June 23, 2017)

* Bug fixes
    * Fixed a bug in displaying a span of history items when only an end index is supplied
    * Fixed a bug which caused transcript test failures to display twice
* Enhancements
    * Added the ability to exclude commands from the help menu (**eof** included by default)
    * Redundant **list** command removed and features merged into **history** command
    * Added **pyscript** command which supports tab-completion and running Python scripts with arguments
    * Improved tab-completion of file system paths, command names, and shell commands
        * Thanks to Kevin Van Brunt for all of the help with debugging and testing this
    * Changed default value of USE_ARG_LIST to True - this affects the beavhior of all **@options** commands
        * **WARNING**: This breaks backwards compatibility, to restore backwards compatibility, add this to the
          **__init__()** method in your custom class derived from cmd2.Cmd:
            * cmd2.set_use_arg_list(False)
        * This change improves argument parsing for all new applications
    * Refactored code to encapsulate most of the pyparsing logic into a ParserManager class

## 0.7.2 (May 22, 2017)

* Added a MANIFEST.ini file to make sure a few extra files get included in the PyPI source distribution

## 0.7.1 (May 22, 2017)

* Bug fixes
    * ``-`` wasn't being treated as a legal character
    * The allow_cli_args attribute wasn't properly disabling parsing of args at invocation when False
    * py command wasn't allowing scripts which used *cmd* function prior to entering an interactive Python session
    * Don't throw exception when piping output to a shell command
    * Transcript testing now properly calls ``preloop`` before and ``postloop`` after
    * Fixed readline bug related to ANSI color escape codes in the prompt
* Added CONTRIBUTING.md and CODE_OF_CONDUCT.md files
* Added unicode parsing unit tests and listed unicode support as a feature when using Python 3
* Added more examples and improved documentation
    * Example for how use cmd2 in a way where it doesn't own the main loop so it can integrate with external event loops
    * Example for how to use argparse for parsing command-line args at invocation
    * Example for how to use the **py** command to run Python scripts which use conditional control flow
    * Example of how to use regular expressions in a transcript test
* Added CmdResult namedtumple for returning and storing results
* Added local file system path completion for ``edit``, ``load``, ``save``, and ``shell`` commands
* Add shell command completion for ``shell`` command or ``!`` shortcut
* Abbreviated multiline commands are no longer allowed (they never worked correctly anyways)

## 0.7.0 (February 23, 2017)

* Refactored to use six module for a unified codebase which supports both Python 2 and Python 3
* Stabilized on all platforms (Windows, Mac, Linux) and all supported Python versions (2.7, 3.3, 3.4, 3.5, 3.6, PyPy)
* Added lots of unit tests and fixed a number of bugs
* Improved documentation and moved it to cmd2.readthedocs.io


## 0.6.9 (October 3, 2016)

* Support Python 3 input()
* Fix subprocess.mswindows bug
* Add Python3.6 support
* Drop distutils from setup.py


## 0.6.8 (December 9, 2014)

* better editor checking (by Ian Cordascu)


## 0.6.6.1 (August 14, 2013)

* No changes to code trunk.  Generated sdist from Python 2.7 to avoid 2to3 changes being applied to source.  (Issue https://bitbucket.org/catherinedevlin/cmd2/issue/6/packaging-bug)


## 0.6.6 (August 6, 2013)

* Added fix by bitbucket.org/desaintmartin to silence the editor check.  bitbucket.org/catherinedevlin/cmd2/issue/1/silent-editor-check


## 0.6.5.1 (March 18, 2013)

* Bugfix for setup.py version check for Python 2.6, contributed by Tomaz Muraus (https://bitbucket.org/kami)


## 0.6.5 (February 29, 2013)

* Belatedly began a NEWS.txt
* Changed pyparsing requirement for compatibility with Python version (2 vs 3)<|MERGE_RESOLUTION|>--- conflicted
+++ resolved
@@ -11,7 +11,8 @@
         * Added **-v**, **--verbose** flag
             * display history and include expanded commands if they differ from the typed command
     * Added ``matches_sort_key`` to override the default way tab completion matches are sorted
-<<<<<<< HEAD
+    * Added ``StdSim.pause_storage`` member which when True will cause ``StdSim`` to not save the output sent to it.
+      See documentation for ``CommandResult`` in ``pyscript_bridge.py`` for reasons pausing the storage can be useful.
     * Added ability to disable/enable individual commands and entire categories of commands. When a command
       is disabled, it will not show up in the help menu or tab complete. If a user tries to run the command
       or call help on it, a command-specific message supplied by the developer will be printed. The following
@@ -20,10 +21,6 @@
         * ``enable_category()``
         * ``disable_command()``
         * ``disable_category()``
-=======
-    * Added ``StdSim.pause_storage`` member which when True will cause ``StdSim`` to not save the output sent to it.
-      See documentation for ``CommandResult`` in ``pyscript_bridge.py`` for reasons pausing the storage can be useful.
->>>>>>> d9cd6326
 * Potentially breaking changes
     * Made ``cmd2_app`` a positional and required argument of ``AutoCompleter`` since certain functionality now
     requires that it can't be ``None``.
