--- conflicted
+++ resolved
@@ -1,14 +1,7 @@
-<<<<<<< HEAD
-## 2.6.1 (TBD)
-
-- Bug Fixes
-    - Fix bug that prevented `cmd2` from working with `from __future__ import annotations`
-=======
 ## 2.6.1 (June 8, 2025)
 
 - Bug Fixes
     - Fixed bug that prevented `cmd2` from working with `from __future__ import annotations`
->>>>>>> 491e559d
 
 ## 2.6.0 (May 31, 2025)
 
