--- conflicted
+++ resolved
@@ -1,10 +1,7 @@
 ## 0.9.11 (TBD, 2019)
 * Bug Fixes
-<<<<<<< HEAD
+    * Fixed bug in how **history** command deals with multiline commands when output to a script
     * Fixed a bug when the ``with_argument_list`` decorator is called with the optional ``preserve_quotes`` argument
-=======
-    * Fixed bug in how **history** command deals with multiline commands when output to a script
->>>>>>> dddf5d03
 * Enhancements
     * Improvements to the **history** command
         * Simplified the display format and made it more similar to **bash**
