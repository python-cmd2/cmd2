"""Variant on standard library's cmd with extra features.

To use, simply import cmd2.Cmd instead of cmd.Cmd; use precisely as though you
were using the standard library's cmd, while enjoying the extra features.

Searchable command history (commands: "hi", "li", "run")
Load commands from file, save to file, edit commands in file
Multi-line commands
Case-insensitive commands
Special-character shortcut commands (beyond cmd's "@" and "!")
Settable environment parameters
Parsing commands with `optparse` options (flags)
Redirection to file with >, >>; input from file with <

- Catherine Devlin, Jan 03 2008 - catherinedevlin.blogspot.com

CHANGES:
As of 0.3.0, options should be specified as `optparse` options.  See README.txt.
flagReader.py options are still supported for backward compatibility
"""
import cmd, re, os, sys, optparse, subprocess, tempfile
from optparse import make_option

class OptionParser(optparse.OptionParser):
    def exit(self, status=0, msg=None):
        if msg:
            print msg

    def error(self, msg):
        """error(msg : string)

        Print a usage message incorporating 'msg' to stderr and exit.
        If you override this in a subclass, it should not return -- it
        should either exit or raise an exception.
        """
        #print msg
        #print self.format_help()
        raise
        
def options(option_list):
    def option_setup(func):
        optionParser = OptionParser()
        for opt in option_list:
            optionParser.add_option(opt)
        optionParser.set_usage("%s [options] arg" % func.__name__.strip('do_'))
        def newFunc(instance, arg):
            try:
                opts, arg = optionParser.parse_args(arg.split())
            except (optparse.OptionValueError, optparse.BadOptionError,
                    optparse.OptionError, optparse.AmbiguousOptionError,
                    optparse.OptionConflictError), e:
                print e
                optionParser.print_help()
                return 
            result = func(instance, arg, opts)                            
            return result
        newFunc.__doc__ = '%s\n%s' % (func.__doc__, optionParser.format_help())
        return newFunc
    return option_setup

class PasteBufferError(EnvironmentError):
    if sys.platform[:3] == 'win':
        errmsg = """Redirecting to or from paste buffer requires pywin32
to be installed on operating system.
Download from http://sourceforge.net/projects/pywin32/"""
    else:
        errmsg = """Redirecting to or from paste buffer requires xclip 
to be installed on operating system.
On Debian/Ubuntu, 'sudo apt-get install xclip' will install it."""        
    def __init__(self):
        Exception.__init__(self, self.errmsg)

'''check here if functions exist; otherwise, stub out'''
pastebufferr = """Redirecting to or from paste buffer requires %s
to be installed on operating system.
%s"""
if subprocess.mswindows:
    try:
        import win32clipboard
        def getPasteBuffer():
            win32clipboard.OpenClipboard(0)
            try:
                result = win32clipboard.GetClipboardData()
            except TypeError:
                result = ''  #non-text
            win32clipboard.CloseClipboard()
            return result            
        def writeToPasteBuffer(txt):
            win32clipboard.OpenClipboard(0)
            win32clipboard.EmptyClipboard()
            win32clipboard.SetClipboardText(txt)
            win32clipboard.CloseClipboard()        
    except ImportError:
        def getPasteBuffer():
            raise OSError, pastebufferr % ('pywin32', 'Download from http://sourceforge.net/projects/pywin32/')
        setPasteBuffer = getPasteBuffer
else:
    can_clip = False
    try:
        subprocess.check_call('xclip -o -sel clip', shell=True, stdout=subprocess.PIPE, stdin=subprocess.PIPE)
        can_clip = True
    except AttributeError:  # check_call not defined, Python < 2.5
        teststring = 'Testing for presence of xclip.'
        #import pdb; pdb.set_trace()
        xclipproc = subprocess.Popen('xclip -sel clip', shell=True, stdout=subprocess.PIPE, stdin=subprocess.PIPE)
        xclipproc.stdin.write(teststring)
        xclipproc.stdin.close()
        xclipproc = subprocess.Popen('xclip -o -sel clip', shell=True, stdout=subprocess.PIPE, stdin=subprocess.PIPE)        
        if xclipproc.stdout.read() == teststring:
            can_clip = True
    except (subprocess.CalledProcessError, OSError):
        pass
    if can_clip:    
        def getPasteBuffer():
            xclipproc = subprocess.Popen('xclip -o -sel clip', shell=True, stdout=subprocess.PIPE, stdin=subprocess.PIPE)
            return xclipproc.stdout.read()
        def writeToPasteBuffer(txt):
            xclipproc = subprocess.Popen('xclip -sel clip', shell=True, stdout=subprocess.PIPE, stdin=subprocess.PIPE)
            xclipproc.stdin.write(txt)
            xclipproc.stdin.close()
    else:
        def getPasteBuffer():
            raise OSError, pastebufferr % ('xclip', 'On Debian/Ubuntu, install with "sudo apt-get install xclip"')
        setPasteBuffer = getPasteBuffer
                
class Cmd(cmd.Cmd):
    caseInsensitive = True
    multilineCommands = []
    continuationPrompt = '> '    
    shortcuts = {'?': 'help', '!': 'shell', '@': 'load'}
    excludeFromHistory = '''run r list l history hi ed li eof'''.split()   
    defaultExtension = 'txt'
    defaultFileName = 'command.txt'
    editor = os.environ.get('EDITOR')
    if not editor:
        if sys.platform[:3] == 'win':
            editor = 'notepad'
        else:
<<<<<<< HEAD
            for editor in ['gedit', 'kate', 'vim', 'emacs', 'nano', 'pico', 'vi']:
                if not os.system('which %s' % (editor)):
=======
            for editor in ['gedit', 'kate', 'vim', 'emacs', 'nano', 'pico']:
                if os.system('which %s' % (editor)):
>>>>>>> fe25873b
                    break
            
    settable = ['prompt', 'continuationPrompt', 'defaultFileName', 'editor', 'caseInsensitive']
    terminators = ';\n'
    _TO_PASTE_BUFFER = 1
    def do_cmdenvironment(self, args):
        self.stdout.write("""
        Commands are %(casesensitive)scase-sensitive.
        Commands may be terminated with: %(terminators)s
        Settable parameters: %(settable)s
        """ % 
        { 'casesensitive': ('not ' and self.caseInsensitive) or '',
          'terminators': ' '.join(self.terminators),
          'settable': ' '.join(self.settable)
        })
        
    def do_help(self, arg):
        cmd.Cmd.do_help(self, arg)
        try:
            fn = getattr(self, 'do_' + arg)
            if fn and fn.optionParser:
                fn.optionParser.print_help(file=self.stdout)
        except AttributeError:
            pass
        
    def __init__(self, *args, **kwargs):        
        cmd.Cmd.__init__(self, *args, **kwargs)
        self.history = History()
        
    def do_shortcuts(self, args):
        """Lists single-key shortcuts available."""
        result = "\n".join('%s: %s' % (sc[0], sc[1]) for sc in self.shortcuts.items())
        self.stdout.write("Single-key shortcuts for other commands:\n%s\n" % (result))

    legalFileName = re.compile(r'''^[^"'\s]+$''')
    def parseRedirector(self, statement, symbol, mustBeTerminated=False):
        parts = statement.split(symbol)
        if (len(parts) < 2):
            return statement, None
        if mustBeTerminated and (parts[-2].strip()[-1] not in self.terminators):
            return statement, None
        (newStatement, redirect) = (symbol.join(parts[:-1]), parts[-1].strip())
        if redirect:
            if not self.legalFileName.search(redirect):
                return statement, None
        else:
            redirect = self._TO_PASTE_BUFFER
        return newStatement, redirect
    
    def extractCommand(self, statement):
        try:
            (command, args) = statement.split(None,1)
        except ValueError:
            (command, args) = statement, ''
        if self.caseInsensitive:
            command = command.lower()
        return command, args
    
    def parseRedirectors(self, statement):
        mustBeTerminated = self.extractCommand(statement)[0] in self.multilineCommands
        newStatement, redirect = self.parseRedirector(statement, '>>', mustBeTerminated)
        if redirect:            
            return newStatement, redirect, 'a'        
        newStatement, redirect = self.parseRedirector(statement, '>', mustBeTerminated)
        if redirect:
            return newStatement, redirect, 'w'
        newStatement, redirect = self.parseRedirector(statement, '<', mustBeTerminated)
        if redirect:
            return newStatement, redirect, 'r'
        return statement, '', ''
           
    def onecmd(self, line):
        """Interpret the argument as though it had been typed in response
        to the prompt.

        This may be overridden, but should not normally need to be;
        see the precmd() and postcmd() methods for useful execution hooks.
        The return value is a flag indicating whether interpretation of
        commands by the interpreter should stop.

        """
        command, args = self.extractCommand(line)
        statement = ' '.join([command, args])
        if command in self.multilineCommands:
            statement = self.finishStatement(statement)
        statekeeper = None
        stop = 0
        statement, redirect, mode = self.parseRedirectors(statement)
        if redirect == self._TO_PASTE_BUFFER:
            try:
                clipcontents = getPasteBuffer()
                if mode in ('w', 'a'):
                    statekeeper = Statekeeper(self, ('stdout',))
                    self.stdout = tempfile.TemporaryFile()
                    if mode == 'a':
                        self.stdout.write(clipcontents)
                else:
                    statement = '%s %s' % (statement, clipcontents)
            except OSError, e:
                print e
                return 0
        elif redirect:
            if mode in ('w','a'):
                statekeeper = Statekeeper(self, ('stdout',))
                try:
                    self.stdout = open(redirect, mode)            
                except IOError, e:
                    print str(e)
                    return 0
            else:
                statement = '%s %s' % (statement, self.fileimport(statement=statement, source=redirect))
        stop = cmd.Cmd.onecmd(self, statement)
        try:
            if command not in self.excludeFromHistory:
                self.history.append(statement)
        finally:
            if statekeeper:
                if redirect == self._TO_PASTE_BUFFER:
                    self.stdout.seek(0)
                    writeToPasteBuffer(self.stdout.read())
                self.stdout.close()
                statekeeper.restore()
            return stop        
        
    statementEndPattern = re.compile(r'[%s]\s*$' % terminators)        
    def statementHasEnded(self, lines):
        #import pdb; pdb.set_trace()
        return bool(self.statementEndPattern.search(lines)) \
               or lines[-3:] == 'EOF' \
               or self.parseRedirectors(lines)[1]
    
    def finishStatement(self, firstline):
        statement = firstline
        while not self.statementHasEnded(statement):
            inp = self.pseudo_raw_input(self.continuationPrompt)
            statement = '%s\n%s' % (statement, inp)
        return statement
        # assembling a list of lines and joining them at the end would be faster, 
        # but statementHasEnded needs a string arg; anyway, we're getting
        # user input and users are slow.
        
    def pseudo_raw_input(self, prompt):
        """copied from cmd's cmdloop; like raw_input, but accounts for changed stdin, stdout"""
        
        if self.use_rawinput:
            try:
                line = raw_input(prompt)
            except EOFError:
                line = 'EOF'
        else:
            self.stdout.write(prompt)
            self.stdout.flush()
            line = self.stdin.readline()
            if not len(line):
                line = 'EOF'
            else:
                if line[-1] == '\n': # this was always true in Cmd
                    line = line[:-1] 
        return line
                          
    def cmdloop(self, intro=None):
        """Repeatedly issue a prompt, accept input, parse an initial prefix
        off the received input, and dispatch to action methods, passing them
        the remainder of the line as argument.
        """

        # An almost perfect copy from Cmd; however, the pseudo_raw_input portion
        # has been split out so that it can be called separately
        
        self.preloop()
        if self.use_rawinput and self.completekey:
            try:
                import readline
                self.old_completer = readline.get_completer()
                readline.set_completer(self.complete)
                readline.parse_and_bind(self.completekey+": complete")
            except ImportError:
                pass
        try:
            if intro is not None:
                self.intro = intro
            if self.intro:
                self.stdout.write(str(self.intro)+"\n")
            stop = None
            while not stop:
                if self.cmdqueue:
                    line = self.cmdqueue.pop(0)
                else:
                    line = self.pseudo_raw_input(self.prompt)
                line = self.precmd(line)
                stop = self.onecmd(line)
                stop = self.postcmd(stop, line)
            self.postloop()
        finally:
            if self.use_rawinput and self.completekey:
                try:
                    import readline
                    readline.set_completer(self.old_completer)
                except ImportError:
                    pass    

    def do_EOF(self, arg):
        return True
    do_eof = do_EOF
               
    def clean(self, s):
        """cleans up a string"""
        if self.caseInsensitive:
            return s.strip().lower()
        return s.strip()
    
    def parseline(self, line):
        """Parse the line into a command name and a string containing
        the arguments.  Returns a tuple containing (command, args, line).
        'command' and 'args' may be None if the line couldn't be parsed.
        """
        line = line.strip()
        if not line:
            return None, None, line
        shortcut = self.shortcuts.get(line[0])
        if shortcut and hasattr(self, 'do_%s' % shortcut):
            line = '%s %s' % (shortcut, line[1:])
        i, n = 0, len(line)
        while i < n and line[i] in self.identchars: i = i+1
        cmd, arg = line[:i], line[i:].strip().strip(self.terminators)
        return cmd, arg, line
    
    def showParam(self, param):
        param = self.clean(param)
        if param in self.settable:
            val = getattr(self, param)
            self.stdout.write('%s: %s\n' % (param, str(getattr(self, param))))

    def do_quit(self, arg):
        return 1
    do_exit = do_quit
    do_q = do_quit
    
    def do_show(self, arg):
        'Shows value of a parameter'
        if arg.strip():
            self.showParam(arg)
        else:
            for param in self.settable:
                self.showParam(param)
    
    def do_set(self, arg):
        'Sets a parameter'        
        try:
            paramName, val = arg.split(None, 1)
            paramName = self.clean(paramName)
            if paramName not in self.settable:
                raise NotSettableError                            
            currentVal = getattr(self, paramName)
            val = cast(currentVal, val.strip(self.terminators))
            setattr(self, paramName, val)
            self.stdout.write('%s - was: %s\nnow: %s\n' % (paramName, currentVal, val))
        except (ValueError, AttributeError, NotSettableError), e:
            self.do_show(arg)
                
    def do_shell(self, arg):
        'execute a command as if at the OS prompt.'
        os.system(arg)
        
    def do_history(self, arg):
        """history [arg]: lists past commands issued
        
        no arg -> list all
        arg is integer -> list one history item, by index
        arg is string -> string search
        arg is /enclosed in forward-slashes/ -> regular expression search
        """
        if arg:
            history = self.history.get(arg)
        else:
            history = self.history
        for hi in history:
            self.stdout.write(hi.pr())
    def last_matching(self, arg):
        try:
            if arg:
                return self.history.get(arg)[-1]
            else:
                return self.history[-1]
        except:
            return None        
    def do_list(self, arg):
        """list [arg]: lists last command issued
        
        no arg -> list absolute last
        arg is integer -> list one history item, by index
        - arg, arg - (integer) -> list up to or after #arg
        arg is string -> list last command matching string search
        arg is /enclosed in forward-slashes/ -> regular expression search
        """
        try:
            self.stdout.write(self.last_matching(arg).pr())
        except:
            pass
    do_hi = do_history
    do_l = do_list
    do_li = do_list
        
    def do_ed(self, arg):
        """ed: edit most recent command in text editor
        ed [N]: edit numbered command from history
        ed [filename]: edit specified file name
        
        commands are run after editor is closed.
        "set edit (program-name)" or set  EDITOR environment variable
        to control which editing program is used."""
        if not self.editor:
            print "please use 'set editor' to specify your text editing program of choice."
            return
        filename = self.defaultFileName
        buffer = ''
        try:
            arg = int(arg)
            buffer = self.last_matching(arg)
        except:
            if arg:
                filename = arg
            else:
                buffer = self.last_matching(arg)

        if buffer:
            f = open(filename, 'w')
            f.write(buffer or '')
            f.close()        
                
        os.system('%s %s' % (self.editor, filename))
        self.do_load(filename)
    do_edit = do_ed
    
    def do_save(self, fname=None):
        """Saves most recent command to a file."""
        
        if fname is None:
            fname = self.defaultFileName
        try:
            f = open(fname, 'w')
            f.write(self.history[-1])
            f.close()
        except Exception, e:
            print 'Error saving %s: %s' % (fname, str(e))
            
    def do_load(self, fname=None):
        """Runs command(s) from a file."""
        if fname is None:
            fname = self.defaultFileName        
        keepstate = Statekeeper(self, ('stdin','use_rawinput','prompt','continuationPrompt'))
        try:
            self.stdin = open(fname, 'r')
        except IOError, e:
            try:
                self.stdin = open('%s.%s' % (fname, self.defaultExtension), 'r')
            except IOError:
                print 'Problem opening file %s: \n%s' % (fname, e)
                keepstate.restore()
                return
        self.use_rawinput = False
        self.prompt = self.continuationPrompt = ''
        self.cmdloop()
        self.stdin.close()
        keepstate.restore()
        self.lastcmd = ''
        
    def do_run(self, arg):
        """run [arg]: re-runs an earlier command
        
        no arg -> run most recent command
        arg is integer -> run one history item, by index
        arg is string -> run most recent command by string search
        arg is /enclosed in forward-slashes/ -> run most recent by regex
        """        
        'run [N]: runs the SQL that was run N commands ago'
        runme = self.last_matching(arg)
        print runme
        if runme:
            runme = self.precmd(runme)
            stop = self.onecmd(runme)
            stop = self.postcmd(stop, runme)
    do_r = do_run        
            
    def fileimport(self, statement, source):
        try:
            f = open(source)
        except IOError:
            self.stdout.write("Couldn't read from file %s\n" % source)
            return ''
        data = f.read()
        f.close()
        return data
            
class HistoryItem(str):
    def __init__(self, instr):
        str.__init__(self, instr)
        self.lowercase = self.lower()
        self.idx = None
    def pr(self):
        return '-------------------------[%d]\n%s\n' % (self.idx, str(self))
        
class History(list):
    rangeFrom = re.compile(r'^([\d])+\s*\-$')
    def append(self, new):
        new = HistoryItem(new)
        list.append(self, new)
        new.idx = len(self)
    def extend(self, new):
        for n in new:
            self.append(n)
    def get(self, getme):
        try:
            getme = int(getme)
            if getme < 0:
                return self[:(-1 * getme)]
            else:
                return [self[getme-1]]
        except IndexError:
            return []
        except (ValueError, TypeError):
            getme = getme.strip()
            mtch = self.rangeFrom.search(getme)
            if mtch:
                return self[(int(mtch.group(1))-1):]
            if getme.startswith(r'/') and getme.endswith(r'/'):
                finder = re.compile(getme[1:-1], re.DOTALL | re.MULTILINE | re.IGNORECASE)
                def isin(hi):
                    return finder.search(hi)
            else:
                def isin(hi):
                    return (getme.lower() in hi.lowercase)
            return [itm for itm in self if isin(itm)]

class NotSettableError(Exception):
    pass
        
def cast(current, new):
    """Tries to force a new value into the same type as the current."""
    typ = type(current)
    if typ == bool:
        try:
            return bool(int(new))
        except ValueError, TypeError:
            pass
        try:
            new = new.lower()    
        except:
            pass
        if (new=='on') or (new[0] in ('y','t')):
            return True
        if (new=='off') or (new[0] in ('n','f')):
            return False
    else:
        try:
            return typ(new)
        except:
            pass
    print "Problem setting parameter (now %s) to %s; incorrect type?" % (current, new)
    return current
        
class Statekeeper(object):
    def __init__(self, obj, attribs):
        self.obj = obj
        self.attribs = attribs
        self.save()
    def save(self):
        for attrib in self.attribs:
            setattr(self, attrib, getattr(self.obj, attrib))
    def restore(self):
        for attrib in self.attribs:
            setattr(self.obj, attrib, getattr(self, attrib))        <|MERGE_RESOLUTION|>--- conflicted
+++ resolved
@@ -1,617 +1,608 @@
-"""Variant on standard library's cmd with extra features.
-
-To use, simply import cmd2.Cmd instead of cmd.Cmd; use precisely as though you
-were using the standard library's cmd, while enjoying the extra features.
-
-Searchable command history (commands: "hi", "li", "run")
-Load commands from file, save to file, edit commands in file
-Multi-line commands
-Case-insensitive commands
-Special-character shortcut commands (beyond cmd's "@" and "!")
-Settable environment parameters
-Parsing commands with `optparse` options (flags)
-Redirection to file with >, >>; input from file with <
-
-- Catherine Devlin, Jan 03 2008 - catherinedevlin.blogspot.com
-
-CHANGES:
-As of 0.3.0, options should be specified as `optparse` options.  See README.txt.
-flagReader.py options are still supported for backward compatibility
-"""
-import cmd, re, os, sys, optparse, subprocess, tempfile
-from optparse import make_option
-
-class OptionParser(optparse.OptionParser):
-    def exit(self, status=0, msg=None):
-        if msg:
-            print msg
-
-    def error(self, msg):
-        """error(msg : string)
-
-        Print a usage message incorporating 'msg' to stderr and exit.
-        If you override this in a subclass, it should not return -- it
-        should either exit or raise an exception.
-        """
-        #print msg
-        #print self.format_help()
-        raise
-        
-def options(option_list):
-    def option_setup(func):
-        optionParser = OptionParser()
-        for opt in option_list:
-            optionParser.add_option(opt)
-        optionParser.set_usage("%s [options] arg" % func.__name__.strip('do_'))
-        def newFunc(instance, arg):
-            try:
-                opts, arg = optionParser.parse_args(arg.split())
-            except (optparse.OptionValueError, optparse.BadOptionError,
-                    optparse.OptionError, optparse.AmbiguousOptionError,
-                    optparse.OptionConflictError), e:
-                print e
-                optionParser.print_help()
-                return 
-            result = func(instance, arg, opts)                            
-            return result
-        newFunc.__doc__ = '%s\n%s' % (func.__doc__, optionParser.format_help())
-        return newFunc
-    return option_setup
-
-class PasteBufferError(EnvironmentError):
-    if sys.platform[:3] == 'win':
-        errmsg = """Redirecting to or from paste buffer requires pywin32
-to be installed on operating system.
-Download from http://sourceforge.net/projects/pywin32/"""
-    else:
-        errmsg = """Redirecting to or from paste buffer requires xclip 
-to be installed on operating system.
-On Debian/Ubuntu, 'sudo apt-get install xclip' will install it."""        
-    def __init__(self):
-        Exception.__init__(self, self.errmsg)
-
-'''check here if functions exist; otherwise, stub out'''
-pastebufferr = """Redirecting to or from paste buffer requires %s
-to be installed on operating system.
-%s"""
-if subprocess.mswindows:
-    try:
-        import win32clipboard
-        def getPasteBuffer():
-            win32clipboard.OpenClipboard(0)
-            try:
-                result = win32clipboard.GetClipboardData()
-            except TypeError:
-                result = ''  #non-text
-            win32clipboard.CloseClipboard()
-            return result            
-        def writeToPasteBuffer(txt):
-            win32clipboard.OpenClipboard(0)
-            win32clipboard.EmptyClipboard()
-            win32clipboard.SetClipboardText(txt)
-            win32clipboard.CloseClipboard()        
-    except ImportError:
-        def getPasteBuffer():
-            raise OSError, pastebufferr % ('pywin32', 'Download from http://sourceforge.net/projects/pywin32/')
-        setPasteBuffer = getPasteBuffer
-else:
-    can_clip = False
-    try:
-        subprocess.check_call('xclip -o -sel clip', shell=True, stdout=subprocess.PIPE, stdin=subprocess.PIPE)
-        can_clip = True
-    except AttributeError:  # check_call not defined, Python < 2.5
-        teststring = 'Testing for presence of xclip.'
-        #import pdb; pdb.set_trace()
-        xclipproc = subprocess.Popen('xclip -sel clip', shell=True, stdout=subprocess.PIPE, stdin=subprocess.PIPE)
-        xclipproc.stdin.write(teststring)
-        xclipproc.stdin.close()
-        xclipproc = subprocess.Popen('xclip -o -sel clip', shell=True, stdout=subprocess.PIPE, stdin=subprocess.PIPE)        
-        if xclipproc.stdout.read() == teststring:
-            can_clip = True
-    except (subprocess.CalledProcessError, OSError):
-        pass
-    if can_clip:    
-        def getPasteBuffer():
-            xclipproc = subprocess.Popen('xclip -o -sel clip', shell=True, stdout=subprocess.PIPE, stdin=subprocess.PIPE)
-            return xclipproc.stdout.read()
-        def writeToPasteBuffer(txt):
-            xclipproc = subprocess.Popen('xclip -sel clip', shell=True, stdout=subprocess.PIPE, stdin=subprocess.PIPE)
-            xclipproc.stdin.write(txt)
-            xclipproc.stdin.close()
-    else:
-        def getPasteBuffer():
-            raise OSError, pastebufferr % ('xclip', 'On Debian/Ubuntu, install with "sudo apt-get install xclip"')
-        setPasteBuffer = getPasteBuffer
-                
-class Cmd(cmd.Cmd):
-    caseInsensitive = True
-    multilineCommands = []
-    continuationPrompt = '> '    
-    shortcuts = {'?': 'help', '!': 'shell', '@': 'load'}
-    excludeFromHistory = '''run r list l history hi ed li eof'''.split()   
-    defaultExtension = 'txt'
-    defaultFileName = 'command.txt'
-    editor = os.environ.get('EDITOR')
-    if not editor:
-        if sys.platform[:3] == 'win':
-            editor = 'notepad'
-        else:
-<<<<<<< HEAD
-            for editor in ['gedit', 'kate', 'vim', 'emacs', 'nano', 'pico', 'vi']:
-                if not os.system('which %s' % (editor)):
-=======
-            for editor in ['gedit', 'kate', 'vim', 'emacs', 'nano', 'pico']:
-                if os.system('which %s' % (editor)):
->>>>>>> fe25873b
-                    break
-            
-    settable = ['prompt', 'continuationPrompt', 'defaultFileName', 'editor', 'caseInsensitive']
-    terminators = ';\n'
-    _TO_PASTE_BUFFER = 1
-    def do_cmdenvironment(self, args):
-        self.stdout.write("""
-        Commands are %(casesensitive)scase-sensitive.
-        Commands may be terminated with: %(terminators)s
-        Settable parameters: %(settable)s
-        """ % 
-        { 'casesensitive': ('not ' and self.caseInsensitive) or '',
-          'terminators': ' '.join(self.terminators),
-          'settable': ' '.join(self.settable)
-        })
-        
-    def do_help(self, arg):
-        cmd.Cmd.do_help(self, arg)
-        try:
-            fn = getattr(self, 'do_' + arg)
-            if fn and fn.optionParser:
-                fn.optionParser.print_help(file=self.stdout)
-        except AttributeError:
-            pass
-        
-    def __init__(self, *args, **kwargs):        
-        cmd.Cmd.__init__(self, *args, **kwargs)
-        self.history = History()
-        
-    def do_shortcuts(self, args):
-        """Lists single-key shortcuts available."""
-        result = "\n".join('%s: %s' % (sc[0], sc[1]) for sc in self.shortcuts.items())
-        self.stdout.write("Single-key shortcuts for other commands:\n%s\n" % (result))
-
-    legalFileName = re.compile(r'''^[^"'\s]+$''')
-    def parseRedirector(self, statement, symbol, mustBeTerminated=False):
-        parts = statement.split(symbol)
-        if (len(parts) < 2):
-            return statement, None
-        if mustBeTerminated and (parts[-2].strip()[-1] not in self.terminators):
-            return statement, None
-        (newStatement, redirect) = (symbol.join(parts[:-1]), parts[-1].strip())
-        if redirect:
-            if not self.legalFileName.search(redirect):
-                return statement, None
-        else:
-            redirect = self._TO_PASTE_BUFFER
-        return newStatement, redirect
-    
-    def extractCommand(self, statement):
-        try:
-            (command, args) = statement.split(None,1)
-        except ValueError:
-            (command, args) = statement, ''
-        if self.caseInsensitive:
-            command = command.lower()
-        return command, args
-    
-    def parseRedirectors(self, statement):
-        mustBeTerminated = self.extractCommand(statement)[0] in self.multilineCommands
-        newStatement, redirect = self.parseRedirector(statement, '>>', mustBeTerminated)
-        if redirect:            
-            return newStatement, redirect, 'a'        
-        newStatement, redirect = self.parseRedirector(statement, '>', mustBeTerminated)
-        if redirect:
-            return newStatement, redirect, 'w'
-        newStatement, redirect = self.parseRedirector(statement, '<', mustBeTerminated)
-        if redirect:
-            return newStatement, redirect, 'r'
-        return statement, '', ''
-           
-    def onecmd(self, line):
-        """Interpret the argument as though it had been typed in response
-        to the prompt.
-
-        This may be overridden, but should not normally need to be;
-        see the precmd() and postcmd() methods for useful execution hooks.
-        The return value is a flag indicating whether interpretation of
-        commands by the interpreter should stop.
-
-        """
-        command, args = self.extractCommand(line)
-        statement = ' '.join([command, args])
-        if command in self.multilineCommands:
-            statement = self.finishStatement(statement)
-        statekeeper = None
-        stop = 0
-        statement, redirect, mode = self.parseRedirectors(statement)
-        if redirect == self._TO_PASTE_BUFFER:
-            try:
-                clipcontents = getPasteBuffer()
-                if mode in ('w', 'a'):
-                    statekeeper = Statekeeper(self, ('stdout',))
-                    self.stdout = tempfile.TemporaryFile()
-                    if mode == 'a':
-                        self.stdout.write(clipcontents)
-                else:
-                    statement = '%s %s' % (statement, clipcontents)
-            except OSError, e:
-                print e
-                return 0
-        elif redirect:
-            if mode in ('w','a'):
-                statekeeper = Statekeeper(self, ('stdout',))
-                try:
-                    self.stdout = open(redirect, mode)            
-                except IOError, e:
-                    print str(e)
-                    return 0
-            else:
-                statement = '%s %s' % (statement, self.fileimport(statement=statement, source=redirect))
-        stop = cmd.Cmd.onecmd(self, statement)
-        try:
-            if command not in self.excludeFromHistory:
-                self.history.append(statement)
-        finally:
-            if statekeeper:
-                if redirect == self._TO_PASTE_BUFFER:
-                    self.stdout.seek(0)
-                    writeToPasteBuffer(self.stdout.read())
-                self.stdout.close()
-                statekeeper.restore()
-            return stop        
-        
-    statementEndPattern = re.compile(r'[%s]\s*$' % terminators)        
-    def statementHasEnded(self, lines):
-        #import pdb; pdb.set_trace()
-        return bool(self.statementEndPattern.search(lines)) \
-               or lines[-3:] == 'EOF' \
-               or self.parseRedirectors(lines)[1]
-    
-    def finishStatement(self, firstline):
-        statement = firstline
-        while not self.statementHasEnded(statement):
-            inp = self.pseudo_raw_input(self.continuationPrompt)
-            statement = '%s\n%s' % (statement, inp)
-        return statement
-        # assembling a list of lines and joining them at the end would be faster, 
-        # but statementHasEnded needs a string arg; anyway, we're getting
-        # user input and users are slow.
-        
-    def pseudo_raw_input(self, prompt):
-        """copied from cmd's cmdloop; like raw_input, but accounts for changed stdin, stdout"""
-        
-        if self.use_rawinput:
-            try:
-                line = raw_input(prompt)
-            except EOFError:
-                line = 'EOF'
-        else:
-            self.stdout.write(prompt)
-            self.stdout.flush()
-            line = self.stdin.readline()
-            if not len(line):
-                line = 'EOF'
-            else:
-                if line[-1] == '\n': # this was always true in Cmd
-                    line = line[:-1] 
-        return line
-                          
-    def cmdloop(self, intro=None):
-        """Repeatedly issue a prompt, accept input, parse an initial prefix
-        off the received input, and dispatch to action methods, passing them
-        the remainder of the line as argument.
-        """
-
-        # An almost perfect copy from Cmd; however, the pseudo_raw_input portion
-        # has been split out so that it can be called separately
-        
-        self.preloop()
-        if self.use_rawinput and self.completekey:
-            try:
-                import readline
-                self.old_completer = readline.get_completer()
-                readline.set_completer(self.complete)
-                readline.parse_and_bind(self.completekey+": complete")
-            except ImportError:
-                pass
-        try:
-            if intro is not None:
-                self.intro = intro
-            if self.intro:
-                self.stdout.write(str(self.intro)+"\n")
-            stop = None
-            while not stop:
-                if self.cmdqueue:
-                    line = self.cmdqueue.pop(0)
-                else:
-                    line = self.pseudo_raw_input(self.prompt)
-                line = self.precmd(line)
-                stop = self.onecmd(line)
-                stop = self.postcmd(stop, line)
-            self.postloop()
-        finally:
-            if self.use_rawinput and self.completekey:
-                try:
-                    import readline
-                    readline.set_completer(self.old_completer)
-                except ImportError:
-                    pass    
-
-    def do_EOF(self, arg):
-        return True
-    do_eof = do_EOF
-               
-    def clean(self, s):
-        """cleans up a string"""
-        if self.caseInsensitive:
-            return s.strip().lower()
-        return s.strip()
-    
-    def parseline(self, line):
-        """Parse the line into a command name and a string containing
-        the arguments.  Returns a tuple containing (command, args, line).
-        'command' and 'args' may be None if the line couldn't be parsed.
-        """
-        line = line.strip()
-        if not line:
-            return None, None, line
-        shortcut = self.shortcuts.get(line[0])
-        if shortcut and hasattr(self, 'do_%s' % shortcut):
-            line = '%s %s' % (shortcut, line[1:])
-        i, n = 0, len(line)
-        while i < n and line[i] in self.identchars: i = i+1
-        cmd, arg = line[:i], line[i:].strip().strip(self.terminators)
-        return cmd, arg, line
-    
-    def showParam(self, param):
-        param = self.clean(param)
-        if param in self.settable:
-            val = getattr(self, param)
-            self.stdout.write('%s: %s\n' % (param, str(getattr(self, param))))
-
-    def do_quit(self, arg):
-        return 1
-    do_exit = do_quit
-    do_q = do_quit
-    
-    def do_show(self, arg):
-        'Shows value of a parameter'
-        if arg.strip():
-            self.showParam(arg)
-        else:
-            for param in self.settable:
-                self.showParam(param)
-    
-    def do_set(self, arg):
-        'Sets a parameter'        
-        try:
-            paramName, val = arg.split(None, 1)
-            paramName = self.clean(paramName)
-            if paramName not in self.settable:
-                raise NotSettableError                            
-            currentVal = getattr(self, paramName)
-            val = cast(currentVal, val.strip(self.terminators))
-            setattr(self, paramName, val)
-            self.stdout.write('%s - was: %s\nnow: %s\n' % (paramName, currentVal, val))
-        except (ValueError, AttributeError, NotSettableError), e:
-            self.do_show(arg)
-                
-    def do_shell(self, arg):
-        'execute a command as if at the OS prompt.'
-        os.system(arg)
-        
-    def do_history(self, arg):
-        """history [arg]: lists past commands issued
-        
-        no arg -> list all
-        arg is integer -> list one history item, by index
-        arg is string -> string search
-        arg is /enclosed in forward-slashes/ -> regular expression search
-        """
-        if arg:
-            history = self.history.get(arg)
-        else:
-            history = self.history
-        for hi in history:
-            self.stdout.write(hi.pr())
-    def last_matching(self, arg):
-        try:
-            if arg:
-                return self.history.get(arg)[-1]
-            else:
-                return self.history[-1]
-        except:
-            return None        
-    def do_list(self, arg):
-        """list [arg]: lists last command issued
-        
-        no arg -> list absolute last
-        arg is integer -> list one history item, by index
-        - arg, arg - (integer) -> list up to or after #arg
-        arg is string -> list last command matching string search
-        arg is /enclosed in forward-slashes/ -> regular expression search
-        """
-        try:
-            self.stdout.write(self.last_matching(arg).pr())
-        except:
-            pass
-    do_hi = do_history
-    do_l = do_list
-    do_li = do_list
-        
-    def do_ed(self, arg):
-        """ed: edit most recent command in text editor
-        ed [N]: edit numbered command from history
-        ed [filename]: edit specified file name
-        
-        commands are run after editor is closed.
-        "set edit (program-name)" or set  EDITOR environment variable
-        to control which editing program is used."""
-        if not self.editor:
-            print "please use 'set editor' to specify your text editing program of choice."
-            return
-        filename = self.defaultFileName
-        buffer = ''
-        try:
-            arg = int(arg)
-            buffer = self.last_matching(arg)
-        except:
-            if arg:
-                filename = arg
-            else:
-                buffer = self.last_matching(arg)
-
-        if buffer:
-            f = open(filename, 'w')
-            f.write(buffer or '')
-            f.close()        
-                
-        os.system('%s %s' % (self.editor, filename))
-        self.do_load(filename)
-    do_edit = do_ed
-    
-    def do_save(self, fname=None):
-        """Saves most recent command to a file."""
-        
-        if fname is None:
-            fname = self.defaultFileName
-        try:
-            f = open(fname, 'w')
-            f.write(self.history[-1])
-            f.close()
-        except Exception, e:
-            print 'Error saving %s: %s' % (fname, str(e))
-            
-    def do_load(self, fname=None):
-        """Runs command(s) from a file."""
-        if fname is None:
-            fname = self.defaultFileName        
-        keepstate = Statekeeper(self, ('stdin','use_rawinput','prompt','continuationPrompt'))
-        try:
-            self.stdin = open(fname, 'r')
-        except IOError, e:
-            try:
-                self.stdin = open('%s.%s' % (fname, self.defaultExtension), 'r')
-            except IOError:
-                print 'Problem opening file %s: \n%s' % (fname, e)
-                keepstate.restore()
-                return
-        self.use_rawinput = False
-        self.prompt = self.continuationPrompt = ''
-        self.cmdloop()
-        self.stdin.close()
-        keepstate.restore()
-        self.lastcmd = ''
-        
-    def do_run(self, arg):
-        """run [arg]: re-runs an earlier command
-        
-        no arg -> run most recent command
-        arg is integer -> run one history item, by index
-        arg is string -> run most recent command by string search
-        arg is /enclosed in forward-slashes/ -> run most recent by regex
-        """        
-        'run [N]: runs the SQL that was run N commands ago'
-        runme = self.last_matching(arg)
-        print runme
-        if runme:
-            runme = self.precmd(runme)
-            stop = self.onecmd(runme)
-            stop = self.postcmd(stop, runme)
-    do_r = do_run        
-            
-    def fileimport(self, statement, source):
-        try:
-            f = open(source)
-        except IOError:
-            self.stdout.write("Couldn't read from file %s\n" % source)
-            return ''
-        data = f.read()
-        f.close()
-        return data
-            
-class HistoryItem(str):
-    def __init__(self, instr):
-        str.__init__(self, instr)
-        self.lowercase = self.lower()
-        self.idx = None
-    def pr(self):
-        return '-------------------------[%d]\n%s\n' % (self.idx, str(self))
-        
-class History(list):
-    rangeFrom = re.compile(r'^([\d])+\s*\-$')
-    def append(self, new):
-        new = HistoryItem(new)
-        list.append(self, new)
-        new.idx = len(self)
-    def extend(self, new):
-        for n in new:
-            self.append(n)
-    def get(self, getme):
-        try:
-            getme = int(getme)
-            if getme < 0:
-                return self[:(-1 * getme)]
-            else:
-                return [self[getme-1]]
-        except IndexError:
-            return []
-        except (ValueError, TypeError):
-            getme = getme.strip()
-            mtch = self.rangeFrom.search(getme)
-            if mtch:
-                return self[(int(mtch.group(1))-1):]
-            if getme.startswith(r'/') and getme.endswith(r'/'):
-                finder = re.compile(getme[1:-1], re.DOTALL | re.MULTILINE | re.IGNORECASE)
-                def isin(hi):
-                    return finder.search(hi)
-            else:
-                def isin(hi):
-                    return (getme.lower() in hi.lowercase)
-            return [itm for itm in self if isin(itm)]
-
-class NotSettableError(Exception):
-    pass
-        
-def cast(current, new):
-    """Tries to force a new value into the same type as the current."""
-    typ = type(current)
-    if typ == bool:
-        try:
-            return bool(int(new))
-        except ValueError, TypeError:
-            pass
-        try:
-            new = new.lower()    
-        except:
-            pass
-        if (new=='on') or (new[0] in ('y','t')):
-            return True
-        if (new=='off') or (new[0] in ('n','f')):
-            return False
-    else:
-        try:
-            return typ(new)
-        except:
-            pass
-    print "Problem setting parameter (now %s) to %s; incorrect type?" % (current, new)
-    return current
-        
-class Statekeeper(object):
-    def __init__(self, obj, attribs):
-        self.obj = obj
-        self.attribs = attribs
-        self.save()
-    def save(self):
-        for attrib in self.attribs:
-            setattr(self, attrib, getattr(self.obj, attrib))
-    def restore(self):
-        for attrib in self.attribs:
-            setattr(self.obj, attrib, getattr(self, attrib))        +"""Variant on standard library's cmd with extra features.
+
+To use, simply import cmd2.Cmd instead of cmd.Cmd; use precisely as though you
+were using the standard library's cmd, while enjoying the extra features.
+
+Searchable command history (commands: "hi", "li", "run")
+Load commands from file, save to file, edit commands in file
+Multi-line commands
+Case-insensitive commands
+Special-character shortcut commands (beyond cmd's "@" and "!")
+Settable environment parameters
+Parsing commands with `optparse` options (flags)
+Redirection to file with >, >>; input from file with <
+
+- Catherine Devlin, Jan 03 2008 - catherinedevlin.blogspot.com
+
+CHANGES:
+As of 0.3.0, options should be specified as `optparse` options.  See README.txt.
+flagReader.py options are still supported for backward compatibility
+"""
+import cmd, re, os, sys, optparse, subprocess, tempfile
+from optparse import make_option
+
+class OptionParser(optparse.OptionParser):
+    def exit(self, status=0, msg=None):
+        if msg:
+            print msg
+
+    def error(self, msg):
+        """error(msg : string)
+
+        Print a usage message incorporating 'msg' to stderr and exit.
+        If you override this in a subclass, it should not return -- it
+        should either exit or raise an exception.
+        """
+        #print msg
+        #print self.format_help()
+        raise
+        
+def options(option_list):
+    def option_setup(func):
+        optionParser = OptionParser()
+        for opt in option_list:
+            optionParser.add_option(opt)
+        optionParser.set_usage("%s [options] arg" % func.__name__.strip('do_'))
+        def newFunc(instance, arg):
+            try:
+                opts, arg = optionParser.parse_args(arg.split())
+            except (optparse.OptionValueError, optparse.BadOptionError,
+                    optparse.OptionError, optparse.AmbiguousOptionError,
+                    optparse.OptionConflictError), e:
+                print e
+                optionParser.print_help()
+                return 
+            result = func(instance, ' '.join(arg), opts)                            
+            return result
+        newFunc.__doc__ = '%s\n%s' % (func.__doc__, optionParser.format_help())
+        return newFunc
+    return option_setup
+
+class PasteBufferError(EnvironmentError):
+    if sys.platform[:3] == 'win':
+        errmsg = """Redirecting to or from paste buffer requires pywin32
+to be installed on operating system.
+Download from http://sourceforge.net/projects/pywin32/"""
+    else:
+        errmsg = """Redirecting to or from paste buffer requires xclip 
+to be installed on operating system.
+On Debian/Ubuntu, 'sudo apt-get install xclip' will install it."""        
+    def __init__(self):
+        Exception.__init__(self, self.errmsg)
+
+'''check here if functions exist; otherwise, stub out'''
+pastebufferr = """Redirecting to or from paste buffer requires %s
+to be installed on operating system.
+%s"""
+if subprocess.mswindows:
+    try:
+        import win32clipboard
+        def getPasteBuffer():
+            win32clipboard.OpenClipboard(0)
+            try:
+                result = win32clipboard.GetClipboardData()
+            except TypeError:
+                result = ''  #non-text
+            win32clipboard.CloseClipboard()
+            return result            
+        def writeToPasteBuffer(txt):
+            win32clipboard.OpenClipboard(0)
+            win32clipboard.EmptyClipboard()
+            win32clipboard.SetClipboardText(txt)
+            win32clipboard.CloseClipboard()        
+    except ImportError:
+        def getPasteBuffer():
+            raise OSError, pastebufferr % ('pywin32', 'Download from http://sourceforge.net/projects/pywin32/')
+        setPasteBuffer = getPasteBuffer
+else:
+    can_clip = False
+    try:
+        subprocess.check_call('xclip -o -sel clip', shell=True, stdout=subprocess.PIPE, stdin=subprocess.PIPE)
+        can_clip = True
+    except AttributeError:  # check_call not defined, Python < 2.5
+        teststring = 'Testing for presence of xclip.'
+        #import pdb; pdb.set_trace()
+        xclipproc = subprocess.Popen('xclip -sel clip', shell=True, stdout=subprocess.PIPE, stdin=subprocess.PIPE)
+        xclipproc.stdin.write(teststring)
+        xclipproc.stdin.close()
+        xclipproc = subprocess.Popen('xclip -o -sel clip', shell=True, stdout=subprocess.PIPE, stdin=subprocess.PIPE)        
+        if xclipproc.stdout.read() == teststring:
+            can_clip = True
+    except (subprocess.CalledProcessError, OSError):
+        pass
+    if can_clip:    
+        def getPasteBuffer():
+            xclipproc = subprocess.Popen('xclip -o -sel clip', shell=True, stdout=subprocess.PIPE, stdin=subprocess.PIPE)
+            return xclipproc.stdout.read()
+        def writeToPasteBuffer(txt):
+            xclipproc = subprocess.Popen('xclip -sel clip', shell=True, stdout=subprocess.PIPE, stdin=subprocess.PIPE)
+            xclipproc.stdin.write(txt)
+            xclipproc.stdin.close()
+    else:
+        def getPasteBuffer():
+            raise OSError, pastebufferr % ('xclip', 'On Debian/Ubuntu, install with "sudo apt-get install xclip"')
+        setPasteBuffer = getPasteBuffer
+                
+class Cmd(cmd.Cmd):
+    caseInsensitive = True
+    multilineCommands = []
+    continuationPrompt = '> '    
+    shortcuts = {'?': 'help', '!': 'shell', '@': 'load'}
+    excludeFromHistory = '''run r list l history hi ed li eof'''.split()   
+    defaultExtension = 'txt'
+    defaultFileName = 'command.txt'
+    editor = os.environ.get('EDITOR')
+    if not editor:
+        if sys.platform[:3] == 'win':
+            editor = 'notepad'
+        else:
+            for editor in ['gedit', 'kate', 'vim', 'emacs', 'nano', 'pico']:
+                if os.system('which %s' % (editor)):
+                    break
+            
+    settable = ['prompt', 'continuationPrompt', 'defaultFileName', 'editor', 'caseInsensitive']
+    terminators = ';\n'
+    _TO_PASTE_BUFFER = 1
+    def do_cmdenvironment(self, args):
+        self.stdout.write("""
+        Commands are %(casesensitive)scase-sensitive.
+        Commands may be terminated with: %(terminators)s
+        Settable parameters: %(settable)s
+        """ % 
+        { 'casesensitive': ('not ' and self.caseInsensitive) or '',
+          'terminators': ' '.join(self.terminators),
+          'settable': ' '.join(self.settable)
+        })
+        
+    def do_help(self, arg):
+        cmd.Cmd.do_help(self, arg)
+        try:
+            fn = getattr(self, 'do_' + arg)
+            if fn and fn.optionParser:
+                fn.optionParser.print_help(file=self.stdout)
+        except AttributeError:
+            pass
+        
+    def __init__(self, *args, **kwargs):        
+        cmd.Cmd.__init__(self, *args, **kwargs)
+        self.history = History()
+        
+    def do_shortcuts(self, args):
+        """Lists single-key shortcuts available."""
+        result = "\n".join('%s: %s' % (sc[0], sc[1]) for sc in self.shortcuts.items())
+        self.stdout.write("Single-key shortcuts for other commands:\n%s\n" % (result))
+
+    legalFileName = re.compile(r'''^[^"'\s]+$''')
+    def parseRedirector(self, statement, symbol, mustBeTerminated=False):
+        parts = statement.split(symbol)
+        if (len(parts) < 2):
+            return statement, None
+        if mustBeTerminated and (parts[-2].strip()[-1] not in self.terminators):
+            return statement, None
+        (newStatement, redirect) = (symbol.join(parts[:-1]), parts[-1].strip())
+        if redirect:
+            if not self.legalFileName.search(redirect):
+                return statement, None
+        else:
+            redirect = self._TO_PASTE_BUFFER
+        return newStatement, redirect
+    
+    def extractCommand(self, statement):
+        try:
+            (command, args) = statement.split(None,1)
+        except ValueError:
+            (command, args) = statement, ''
+        if self.caseInsensitive:
+            command = command.lower()
+        return command, args
+    
+    def parseRedirectors(self, statement):
+        mustBeTerminated = self.extractCommand(statement)[0] in self.multilineCommands
+        newStatement, redirect = self.parseRedirector(statement, '>>', mustBeTerminated)
+        if redirect:            
+            return newStatement, redirect, 'a'        
+        newStatement, redirect = self.parseRedirector(statement, '>', mustBeTerminated)
+        if redirect:
+            return newStatement, redirect, 'w'
+        newStatement, redirect = self.parseRedirector(statement, '<', mustBeTerminated)
+        if redirect:
+            return newStatement, redirect, 'r'
+        return statement, '', ''
+           
+    def onecmd(self, line):
+        """Interpret the argument as though it had been typed in response
+        to the prompt.
+
+        This may be overridden, but should not normally need to be;
+        see the precmd() and postcmd() methods for useful execution hooks.
+        The return value is a flag indicating whether interpretation of
+        commands by the interpreter should stop.
+
+        """
+        command, args = self.extractCommand(line)
+        statement = ' '.join([command, args])
+        if command in self.multilineCommands:
+            statement = self.finishStatement(statement)
+        statekeeper = None
+        stop = 0
+        statement, redirect, mode = self.parseRedirectors(statement)
+        if redirect == self._TO_PASTE_BUFFER:
+            try:
+                clipcontents = getPasteBuffer()
+                if mode in ('w', 'a'):
+                    statekeeper = Statekeeper(self, ('stdout',))
+                    self.stdout = tempfile.TemporaryFile()
+                    if mode == 'a':
+                        self.stdout.write(clipcontents)
+                else:
+                    statement = '%s %s' % (statement, clipcontents)
+            except OSError, e:
+                print e
+                return 0
+        elif redirect:
+            if mode in ('w','a'):
+                statekeeper = Statekeeper(self, ('stdout',))
+                self.stdout = open(redirect, mode)            
+            else:
+                statement = '%s %s' % (statement, self.fileimport(statement=statement, source=redirect))
+        stop = cmd.Cmd.onecmd(self, statement)
+        try:
+            if command not in self.excludeFromHistory:
+                self.history.append(statement)
+        finally:
+            if statekeeper:
+                if redirect == self._TO_PASTE_BUFFER:
+                    self.stdout.seek(0)
+                    writeToPasteBuffer(self.stdout.read())
+                self.stdout.close()
+                statekeeper.restore()
+            return stop        
+        
+    statementEndPattern = re.compile(r'[%s]\s*$' % terminators)        
+    def statementHasEnded(self, lines):
+        #import pdb; pdb.set_trace()
+        return bool(self.statementEndPattern.search(lines)) \
+               or lines[-3:] == 'EOF' \
+               or self.parseRedirectors(lines)[1]
+    
+    def finishStatement(self, firstline):
+        statement = firstline
+        while not self.statementHasEnded(statement):
+            inp = self.pseudo_raw_input(self.continuationPrompt)
+            statement = '%s\n%s' % (statement, inp)
+        return statement
+        # assembling a list of lines and joining them at the end would be faster, 
+        # but statementHasEnded needs a string arg; anyway, we're getting
+        # user input and users are slow.
+        
+    def pseudo_raw_input(self, prompt):
+        """copied from cmd's cmdloop; like raw_input, but accounts for changed stdin, stdout"""
+        
+        if self.use_rawinput:
+            try:
+                line = raw_input(prompt)
+            except EOFError:
+                line = 'EOF'
+        else:
+            self.stdout.write(prompt)
+            self.stdout.flush()
+            line = self.stdin.readline()
+            if not len(line):
+                line = 'EOF'
+            else:
+                if line[-1] == '\n': # this was always true in Cmd
+                    line = line[:-1] 
+        return line
+                          
+    def cmdloop(self, intro=None):
+        """Repeatedly issue a prompt, accept input, parse an initial prefix
+        off the received input, and dispatch to action methods, passing them
+        the remainder of the line as argument.
+        """
+
+        # An almost perfect copy from Cmd; however, the pseudo_raw_input portion
+        # has been split out so that it can be called separately
+        
+        self.preloop()
+        if self.use_rawinput and self.completekey:
+            try:
+                import readline
+                self.old_completer = readline.get_completer()
+                readline.set_completer(self.complete)
+                readline.parse_and_bind(self.completekey+": complete")
+            except ImportError:
+                pass
+        try:
+            if intro is not None:
+                self.intro = intro
+            if self.intro:
+                self.stdout.write(str(self.intro)+"\n")
+            stop = None
+            while not stop:
+                if self.cmdqueue:
+                    line = self.cmdqueue.pop(0)
+                else:
+                    line = self.pseudo_raw_input(self.prompt)
+                line = self.precmd(line)
+                stop = self.onecmd(line)
+                stop = self.postcmd(stop, line)
+            self.postloop()
+        finally:
+            if self.use_rawinput and self.completekey:
+                try:
+                    import readline
+                    readline.set_completer(self.old_completer)
+                except ImportError:
+                    pass    
+
+    def do_EOF(self, arg):
+        return True
+    do_eof = do_EOF
+               
+    def clean(self, s):
+        """cleans up a string"""
+        if self.caseInsensitive:
+            return s.strip().lower()
+        return s.strip()
+    
+    def parseline(self, line):
+        """Parse the line into a command name and a string containing
+        the arguments.  Returns a tuple containing (command, args, line).
+        'command' and 'args' may be None if the line couldn't be parsed.
+        """
+        line = line.strip()
+        if not line:
+            return None, None, line
+        shortcut = self.shortcuts.get(line[0])
+        if shortcut and hasattr(self, 'do_%s' % shortcut):
+            line = '%s %s' % (shortcut, line[1:])
+        i, n = 0, len(line)
+        while i < n and line[i] in self.identchars: i = i+1
+        cmd, arg = line[:i], line[i:].strip().strip(self.terminators)
+        return cmd, arg, line
+    
+    def showParam(self, param):
+        param = self.clean(param)
+        if param in self.settable:
+            val = getattr(self, param)
+            self.stdout.write('%s: %s\n' % (param, str(getattr(self, param))))
+
+    def do_quit(self, arg):
+        return 1
+    do_exit = do_quit
+    do_q = do_quit
+    
+    def do_show(self, arg):
+        'Shows value of a parameter'
+        if arg.strip():
+            self.showParam(arg)
+        else:
+            for param in self.settable:
+                self.showParam(param)
+    
+    def do_set(self, arg):
+        'Sets a parameter'        
+        try:
+            paramName, val = arg.split(None, 1)
+            paramName = self.clean(paramName)
+            if paramName not in self.settable:
+                raise NotSettableError                            
+            currentVal = getattr(self, paramName)
+            val = cast(currentVal, val.strip(self.terminators))
+            setattr(self, paramName, val)
+            self.stdout.write('%s - was: %s\nnow: %s\n' % (paramName, currentVal, val))
+        except (ValueError, AttributeError, NotSettableError), e:
+            self.do_show(arg)
+                
+    def do_shell(self, arg):
+        'execute a command as if at the OS prompt.'
+        os.system(arg)
+        
+    def do_history(self, arg):
+        """history [arg]: lists past commands issued
+        
+        no arg -> list all
+        arg is integer -> list one history item, by index
+        arg is string -> string search
+        arg is /enclosed in forward-slashes/ -> regular expression search
+        """
+        if arg:
+            history = self.history.get(arg)
+        else:
+            history = self.history
+        for hi in history:
+            self.stdout.write(hi.pr())
+    def last_matching(self, arg):
+        try:
+            if arg:
+                return self.history.get(arg)[-1]
+            else:
+                return self.history[-1]
+        except:
+            return None        
+    def do_list(self, arg):
+        """list [arg]: lists last command issued
+        
+        no arg -> list absolute last
+        arg is integer -> list one history item, by index
+        - arg, arg - (integer) -> list up to or after #arg
+        arg is string -> list last command matching string search
+        arg is /enclosed in forward-slashes/ -> regular expression search
+        """
+        try:
+            self.stdout.write(self.last_matching(arg).pr())
+        except:
+            pass
+    do_hi = do_history
+    do_l = do_list
+    do_li = do_list
+        
+    def do_ed(self, arg):
+        """ed: edit most recent command in text editor
+        ed [N]: edit numbered command from history
+        ed [filename]: edit specified file name
+        
+        commands are run after editor is closed.
+        "set edit (program-name)" or set  EDITOR environment variable
+        to control which editing program is used."""
+        if not self.editor:
+            print "please use 'set editor' to specify your text editing program of choice."
+            return
+        filename = self.defaultFileName
+        buffer = ''
+        try:
+            arg = int(arg)
+            buffer = self.last_matching(arg)
+        except:
+            if arg:
+                filename = arg
+            else:
+                buffer = self.last_matching(arg)
+
+        if buffer:
+            f = open(filename, 'w')
+            f.write(buffer or '')
+            f.close()        
+                
+        os.system('%s %s' % (self.editor, filename))
+        self.do_load(filename)
+    do_edit = do_ed
+    
+    def do_save(self, fname=None):
+        """Saves most recent command to a file."""
+        
+        if fname is None:
+            fname = self.defaultFileName
+        try:
+            f = open(fname, 'w')
+            f.write(self.history[-1])
+            f.close()
+        except Exception, e:
+            print 'Error saving %s: %s' % (fname, str(e))
+            
+    def do_load(self, fname=None):
+        """Runs command(s) from a file."""
+        if fname is None:
+            fname = self.defaultFileName        
+        keepstate = Statekeeper(self, ('stdin','use_rawinput','prompt','continuationPrompt'))
+        try:
+            self.stdin = open(fname, 'r')
+        except IOError, e:
+            try:
+                self.stdin = open('%s.%s' % (fname, self.defaultExtension), 'r')
+            except IOError:
+                print 'Problem opening file %s: \n%s' % (fname, e)
+                keepstate.restore()
+                return
+        self.use_rawinput = False
+        self.prompt = self.continuationPrompt = ''
+        self.cmdloop()
+        self.stdin.close()
+        keepstate.restore()
+        self.lastcmd = ''
+        
+    def do_run(self, arg):
+        """run [arg]: re-runs an earlier command
+        
+        no arg -> run most recent command
+        arg is integer -> run one history item, by index
+        arg is string -> run most recent command by string search
+        arg is /enclosed in forward-slashes/ -> run most recent by regex
+        """        
+        'run [N]: runs the SQL that was run N commands ago'
+        runme = self.last_matching(arg)
+        print runme
+        if runme:
+            runme = self.precmd(runme)
+            stop = self.onecmd(runme)
+            stop = self.postcmd(stop, runme)
+    do_r = do_run        
+            
+    def fileimport(self, statement, source):
+        try:
+            f = open(source)
+        except IOError:
+            self.stdout.write("Couldn't read from file %s\n" % source)
+            return ''
+        data = f.read()
+        f.close()
+        return data
+            
+class HistoryItem(str):
+    def __init__(self, instr):
+        str.__init__(self, instr)
+        self.lowercase = self.lower()
+        self.idx = None
+    def pr(self):
+        return '-------------------------[%d]\n%s\n' % (self.idx, str(self))
+        
+class History(list):
+    rangeFrom = re.compile(r'^([\d])+\s*\-$')
+    def append(self, new):
+        new = HistoryItem(new)
+        list.append(self, new)
+        new.idx = len(self)
+    def extend(self, new):
+        for n in new:
+            self.append(n)
+    def get(self, getme):
+        try:
+            getme = int(getme)
+            if getme < 0:
+                return self[:(-1 * getme)]
+            else:
+                return [self[getme-1]]
+        except IndexError:
+            return []
+        except (ValueError, TypeError):
+            getme = getme.strip()
+            mtch = self.rangeFrom.search(getme)
+            if mtch:
+                return self[(int(mtch.group(1))-1):]
+            if getme.startswith(r'/') and getme.endswith(r'/'):
+                finder = re.compile(getme[1:-1], re.DOTALL | re.MULTILINE | re.IGNORECASE)
+                def isin(hi):
+                    return finder.search(hi)
+            else:
+                def isin(hi):
+                    return (getme.lower() in hi.lowercase)
+            return [itm for itm in self if isin(itm)]
+
+class NotSettableError(Exception):
+    pass
+        
+def cast(current, new):
+    """Tries to force a new value into the same type as the current."""
+    typ = type(current)
+    if typ == bool:
+        try:
+            return bool(int(new))
+        except ValueError, TypeError:
+            pass
+        try:
+            new = new.lower()    
+        except:
+            pass
+        if (new=='on') or (new[0] in ('y','t')):
+            return True
+        if (new=='off') or (new[0] in ('n','f')):
+            return False
+    else:
+        try:
+            return typ(new)
+        except:
+            pass
+    print "Problem setting parameter (now %s) to %s; incorrect type?" % (current, new)
+    return current
+        
+class Statekeeper(object):
+    def __init__(self, obj, attribs):
+        self.obj = obj
+        self.attribs = attribs
+        self.save()
+    def save(self):
+        for attrib in self.attribs:
+            setattr(self, attrib, getattr(self.obj, attrib))
+    def restore(self):
+        for attrib in self.attribs:
+            setattr(self.obj, attrib, getattr(self, attrib))        