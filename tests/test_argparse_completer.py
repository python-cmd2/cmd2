# coding=utf-8
# flake8: noqa E302
"""
Unit/functional testing for argparse completer in cmd2
"""
import argparse
from typing import List

import pytest

import cmd2
from cmd2 import Cmd2ArgumentParser, CompletionError, CompletionItem, with_argparser
from cmd2.utils import StdSim
from .conftest import complete_tester, run_cmd


# noinspection PyMethodMayBeStatic,PyUnusedLocal,PyProtectedMember
class AutoCompleteTester(cmd2.Cmd):
    """Cmd2 app that exercises ArgparseCompleter class"""
    def __init__(self, *args, **kwargs):
        super().__init__(*args, **kwargs)

    ############################################################################################################
    # Begin code related to help and command name completion
    ############################################################################################################
    # Top level parser for music command
    music_parser = Cmd2ArgumentParser(description='Manage music')

    # Add subcommands to music
    music_subparsers = music_parser.add_subparsers()
    music_create_parser = music_subparsers.add_parser('create', help='create music')

    # Add subcommands to music -> create
    music_create_subparsers = music_create_parser.add_subparsers()
    music_create_jazz_parser = music_create_subparsers.add_parser('jazz', help='create jazz')
    music_create_rock_parser = music_create_subparsers.add_parser('rock', help='create rocks')

    @with_argparser(music_parser)
    def do_music(self, args: argparse.Namespace) -> None:
        pass

    ############################################################################################################
    # Begin code related to flag completion
    ############################################################################################################

    # Uses default flag prefix value (-)
    flag_parser = Cmd2ArgumentParser()
    flag_parser.add_argument('-n', '--normal_flag', help='a normal flag', action='store_true')
    flag_parser.add_argument('-a', '--append_flag', help='append flag', action='append')
    flag_parser.add_argument('-o', '--append_const_flag', help='append const flag', action='append_const', const=True)
    flag_parser.add_argument('-c', '--count_flag', help='count flag', action='count')
    flag_parser.add_argument('-s', '--suppressed_flag', help=argparse.SUPPRESS, action='store_true')
    flag_parser.add_argument('-r', '--remainder_flag', nargs=argparse.REMAINDER, help='a remainder flag')

    @with_argparser(flag_parser)
    def do_flag(self, args: argparse.Namespace) -> None:
        pass

    # Uses non-default flag prefix value (+)
    plus_flag_parser = Cmd2ArgumentParser(prefix_chars='+')
    plus_flag_parser.add_argument('+n', '++normal_flag', help='a normal flag', action='store_true')

    @with_argparser(plus_flag_parser)
    def do_plus_flag(self, args: argparse.Namespace) -> None:
        pass

    ############################################################################################################
    # Begin code related to testing choices and choices_provider parameters
    ############################################################################################################
<<<<<<< HEAD
    static_int_choices_list = [-1, 1, -2, 2, 0, -12]
    static_choices_list = ['static', 'choices', 'stop', 'here']
    choices_from_provider = ['choices', 'provider', 'probably', 'improved']

    def choices_provider(self) -> List[str]:
=======
    STR_METAVAR = "HEADLESS"
    TUPLE_METAVAR = ('arg1', 'others')
    CUSTOM_DESC_HEADER = "Custom Header"

    def choices_method(self) -> List[str]:
>>>>>>> 5dd2d03e
        """Method that provides choices"""
        return self.choices_from_provider

    def completion_item_method(self) -> List[CompletionItem]:
        """Choices method that returns CompletionItems"""
        items = []
        for i in range(0, 10):
            main_str = 'main_str{}'.format(i)
            items.append(CompletionItem(main_str, desc='blah blah'))
        return items

    choices_parser = Cmd2ArgumentParser()

    # Flag args for choices command. Include string and non-string arg types.
    choices_parser.add_argument("-l", "--list", help="a flag populated with a choices list",
                                choices=static_choices_list)
<<<<<<< HEAD
    choices_parser.add_argument("-p", "--provider", help="a flag populated with a choices provider",
                                choices_provider=choices_provider)
    choices_parser.add_argument('-n', "--no_header", help='this arg has a no descriptive header',
                                choices_provider=completion_item_method)
=======
    choices_parser.add_argument("-f", "--function", help="a flag populated with a choices function",
                                choices_function=choices_function)
    choices_parser.add_argument("-m", "--method", help="a flag populated with a choices method",
                                choices_method=choices_method)
    choices_parser.add_argument('-d', "--desc_header", help='this arg has a descriptive header',
                                choices_method=completion_item_method,
                                descriptive_header=CUSTOM_DESC_HEADER)
    choices_parser.add_argument('-n', "--no_header", help='this arg has no descriptive header',
                                choices_method=completion_item_method, metavar=STR_METAVAR)
    choices_parser.add_argument('-t', "--tuple_metavar", help='this arg has tuple for a metavar',
                                choices_method=completion_item_method, metavar=TUPLE_METAVAR,
                                nargs=argparse.ONE_OR_MORE)
>>>>>>> 5dd2d03e
    choices_parser.add_argument('-i', '--int', type=int, help='a flag with an int type',
                                choices=static_int_choices_list)

    # Positional args for choices command
    choices_parser.add_argument("list_pos", help="a positional populated with a choices list",
                                choices=static_choices_list)
    choices_parser.add_argument("method_pos", help="a positional populated with a choices provider",
                                choices_provider=choices_provider)

    @with_argparser(choices_parser)
    def do_choices(self, args: argparse.Namespace) -> None:
        pass

    ############################################################################################################
    # Begin code related to testing completer parameter
    ############################################################################################################
    completions_for_flag = ['completions', 'flag', 'fairly', 'complete']
    completions_for_pos_1 = ['completions', 'positional_1', 'probably', 'missed', 'spot']
    completions_for_pos_2 = ['completions', 'positional_2', 'probably', 'missed', 'me']

    def flag_completer(self, text: str, line: str, begidx: int, endidx: int) -> List[str]:
        return self.basic_complete(text, line, begidx, endidx, self.completions_for_flag)

    def pos_1_completer(self, text: str, line: str, begidx: int, endidx: int) -> List[str]:
        return self.basic_complete(text, line, begidx, endidx, self.completions_for_pos_1)

    def pos_2_completer(self, text: str, line: str, begidx: int, endidx: int) -> List[str]:
        return self.basic_complete(text, line, begidx, endidx, self.completions_for_pos_2)

    completer_parser = Cmd2ArgumentParser()

    # Flag args for completer command
    completer_parser.add_argument("-c", "--completer", help="a flag using a completer",
                                  completer=flag_completer)

    # Positional args for completer command
    completer_parser.add_argument("pos_1", help="a positional using a completer method",
                                  completer=pos_1_completer)
    completer_parser.add_argument("pos_2", help="a positional using a completer method",
                                  completer=pos_2_completer)

    @with_argparser(completer_parser)
    def do_completer(self, args: argparse.Namespace) -> None:
        pass

    ############################################################################################################
    # Begin code related to nargs
    ############################################################################################################
    set_value_choices = ['set', 'value', 'choices']
    one_or_more_choices = ['one', 'or', 'more', 'choices']
    optional_choices = ['a', 'few', 'optional', 'choices']
    range_choices = ['some', 'range', 'choices']
    remainder_choices = ['remainder', 'choices']
    positional_choices = ['the', 'positional', 'choices']

    nargs_parser = Cmd2ArgumentParser()

    # Flag args for nargs command
    nargs_parser.add_argument("--set_value", help="a flag with a set value for nargs", nargs=2,
                              choices=set_value_choices)
    nargs_parser.add_argument("--one_or_more", help="a flag wanting one or more args", nargs=argparse.ONE_OR_MORE,
                              choices=one_or_more_choices)
    nargs_parser.add_argument("--optional", help="a flag with an optional value", nargs=argparse.OPTIONAL,
                              choices=optional_choices)
    # noinspection PyTypeChecker
    nargs_parser.add_argument("--range", help="a flag with nargs range", nargs=(1, 2),
                              choices=range_choices)
    nargs_parser.add_argument("--remainder", help="a flag wanting remaining", nargs=argparse.REMAINDER,
                              choices=remainder_choices)

    nargs_parser.add_argument("normal_pos", help="a remainder positional", nargs=2,
                              choices=positional_choices)
    nargs_parser.add_argument("remainder_pos", help="a remainder positional", nargs=argparse.REMAINDER,
                              choices=remainder_choices)

    @with_argparser(nargs_parser)
    def do_nargs(self, args: argparse.Namespace) -> None:
        pass

    ############################################################################################################
    # Begin code related to testing tab hints
    ############################################################################################################
    hint_parser = Cmd2ArgumentParser()
    hint_parser.add_argument('-f', '--flag', help='a flag arg')
    hint_parser.add_argument('-s', '--suppressed_help', help=argparse.SUPPRESS)
    hint_parser.add_argument('-t', '--suppressed_hint', help='a flag arg', suppress_tab_hint=True)

    hint_parser.add_argument('hint_pos', help='here is a hint\nwith new lines')
    hint_parser.add_argument('no_help_pos')

    @with_argparser(hint_parser)
    def do_hint(self, args: argparse.Namespace) -> None:
        pass

    ############################################################################################################
    # Begin code related to CompletionError
    ############################################################################################################
    def completer_raise_error(self, text: str, line: str, begidx: int, endidx: int) -> List[str]:
        """Raises CompletionError"""
        raise CompletionError('completer broke something')

    def choice_raise_error(self) -> List[str]:
        """Raises CompletionError"""
        raise CompletionError('choice broke something')

    comp_error_parser = Cmd2ArgumentParser()
    comp_error_parser.add_argument('completer_pos', help='positional arg',
                                   completer=completer_raise_error)
    comp_error_parser.add_argument('--choice', help='flag arg',
                                   choices_provider=choice_raise_error)

    @with_argparser(comp_error_parser)
    def do_raise_completion_error(self, args: argparse.Namespace) -> None:
        pass

    ############################################################################################################
    # Begin code related to receiving arg_tokens
    ############################################################################################################
    def choices_takes_arg_tokens(self, arg_tokens: argparse.Namespace) -> List[str]:
        """Choices function that receives arg_tokens from ArgparseCompleter"""
        return [arg_tokens['parent_arg'][0], arg_tokens['subcommand'][0]]

    def completer_takes_arg_tokens(self, text: str, line: str, begidx: int, endidx: int,
                                   arg_tokens: argparse.Namespace) -> List[str]:
        """Completer function that receives arg_tokens from ArgparseCompleter"""
        match_against = [arg_tokens['parent_arg'][0], arg_tokens['subcommand'][0]]
        return self.basic_complete(text, line, begidx, endidx, match_against)

    arg_tokens_parser = Cmd2ArgumentParser()
    arg_tokens_parser.add_argument('parent_arg', help='arg from a parent parser')

    # Create a subcommand for to exercise receiving parent_tokens and subcommand name in arg_tokens
    arg_tokens_subparser = arg_tokens_parser.add_subparsers(dest='subcommand')
    arg_tokens_subcmd_parser = arg_tokens_subparser.add_parser('subcmd')

    arg_tokens_subcmd_parser.add_argument('choices_pos', choices_provider=choices_takes_arg_tokens)
    arg_tokens_subcmd_parser.add_argument('completer_pos', completer=completer_takes_arg_tokens)

    # Used to override parent_arg in arg_tokens_parser
    arg_tokens_subcmd_parser.add_argument('--parent_arg')

    @with_argparser(arg_tokens_parser)
    def do_arg_tokens(self, args: argparse.Namespace) -> None:
        pass

    ############################################################################################################
    # Begin code related to mutually exclusive groups
    ############################################################################################################
    mutex_parser = Cmd2ArgumentParser()

    mutex_group = mutex_parser.add_mutually_exclusive_group(required=True)
    mutex_group.add_argument('optional_pos', help='the optional positional', nargs=argparse.OPTIONAL)
    mutex_group.add_argument('-f', '--flag', help='the flag arg')
    mutex_group.add_argument('-o', '--other_flag', help='the other flag arg')

    mutex_parser.add_argument('last_arg', help='the last arg')

    @with_argparser(mutex_parser)
    def do_mutex(self, args: argparse.Namespace) -> None:
        pass


@pytest.fixture
def ac_app():
    app = AutoCompleteTester()
    app.stdout = StdSim(app.stdout)
    return app


@pytest.mark.parametrize('command', [
    'music',
    'music create',
    'music create rock',
    'music create jazz'
])
def test_help(ac_app, command):
    out1, err1 = run_cmd(ac_app, '{} -h'.format(command))
    out2, err2 = run_cmd(ac_app, 'help {}'.format(command))
    assert out1 == out2


def test_bad_subcommand_help(ac_app):
    # These should give the same output because the second one isn't using a
    # real subcommand, so help will be called on the music command instead.
    out1, err1 = run_cmd(ac_app, 'help music')
    out2, err2 = run_cmd(ac_app, 'help music fake')
    assert out1 == out2


@pytest.mark.parametrize('command, text, completions', [
    ('', 'mus', ['music ']),
    ('music', 'cre', ['create ']),
    ('music', 'creab', []),
    ('music create', '', ['jazz', 'rock']),
    ('music crea', 'jazz', []),
    ('music create', 'foo', []),
    ('fake create', '', []),
    ('music fake', '', [])
])
def test_complete_help(ac_app, command, text, completions):
    line = 'help {} {}'.format(command, text)
    endidx = len(line)
    begidx = endidx - len(text)

    first_match = complete_tester(text, line, begidx, endidx, ac_app)
    if completions:
        assert first_match is not None
    else:
        assert first_match is None

    assert ac_app.completion_matches == sorted(completions, key=ac_app.default_sort_key)


@pytest.mark.parametrize('subcommand, text, completions', [
    ('create', '', ['jazz', 'rock']),
    ('create', 'ja', ['jazz ']),
    ('create', 'foo', []),
    ('creab', 'ja', [])
])
def test_subcommand_completions(ac_app, subcommand, text, completions):
    line = 'music {} {}'.format(subcommand, text)
    endidx = len(line)
    begidx = endidx - len(text)

    first_match = complete_tester(text, line, begidx, endidx, ac_app)
    if completions:
        assert first_match is not None
    else:
        assert first_match is None

    assert ac_app.completion_matches == sorted(completions, key=ac_app.default_sort_key)


@pytest.mark.parametrize('command_and_args, text, completions', [
    # Complete all flags (suppressed will not show)
    ('flag', '-', ['--append_const_flag', '--append_flag', '--count_flag', '--help', '--normal_flag',
                   '--remainder_flag', '-a', '-c', '-h', '-n', '-o', '-r']),
    ('flag', '--', ['--append_const_flag', '--append_flag', '--count_flag', '--help',
                    '--normal_flag', '--remainder_flag']),

    # Complete individual flag
    ('flag', '-n', ['-n ']),
    ('flag', '--n', ['--normal_flag ']),

    # No flags should complete until current flag has its args
    ('flag --append_flag', '-', []),

    # Complete REMAINDER flag name
    ('flag', '-r', ['-r ']),
    ('flag', '--r', ['--remainder_flag ']),

    # No flags after a REMAINDER should complete
    ('flag -r value', '-', []),
    ('flag --remainder_flag value', '--', []),

    # Suppressed flag should not complete
    ('flag', '-s', []),
    ('flag', '--s', []),

    # A used flag should not show in completions
    ('flag -n', '--', ['--append_const_flag', '--append_flag', '--count_flag', '--help', '--remainder_flag']),

    # Flags with actions set to append, append_const, and count will always show even if they've been used
    ('flag --append_const_flag -c --append_flag value', '--', ['--append_const_flag', '--append_flag', '--count_flag',
                                                               '--help', '--normal_flag', '--remainder_flag']),

    # Non-default flag prefix character (+)
    ('plus_flag', '+', ['++help', '++normal_flag', '+h', '+n']),
    ('plus_flag', '++', ['++help', '++normal_flag']),

    # Flag completion should not occur after '--' since that tells argparse all remaining arguments are non-flags
    ('flag --', '--', []),
    ('flag --help --', '--', []),
    ('plus_flag --', '++', []),
    ('plus_flag ++help --', '++', [])
])
def test_autcomp_flag_completion(ac_app, command_and_args, text, completions):
    line = '{} {}'.format(command_and_args, text)
    endidx = len(line)
    begidx = endidx - len(text)

    first_match = complete_tester(text, line, begidx, endidx, ac_app)
    if completions:
        assert first_match is not None
    else:
        assert first_match is None

    assert ac_app.completion_matches == sorted(completions, key=ac_app.default_sort_key)


@pytest.mark.parametrize('flag, text, completions', [
    ('-l', '', AutoCompleteTester.static_choices_list),
    ('--list', 's', ['static', 'stop']),
    ('-p', '', AutoCompleteTester.choices_from_provider),
    ('--provider', 'pr', ['provider', 'probably']),
    ('-i', '', AutoCompleteTester.static_int_choices_list),
    ('--int', '1', ['1 ']),
    ('--int', '-', [-1, -2, -12]),
    ('--int', '-1', [-1, -12])
])
def test_autocomp_flag_choices_completion(ac_app, flag, text, completions):
    import numbers

    line = 'choices {} {}'.format(flag, text)
    endidx = len(line)
    begidx = endidx - len(text)

    first_match = complete_tester(text, line, begidx, endidx, ac_app)
    if completions:
        assert first_match is not None
    else:
        assert first_match is None

    # Numbers will be sorted in ascending order and then converted to strings by ArgparseCompleter
    if all(isinstance(x, numbers.Number) for x in completions):
        completions.sort()
        completions = [str(x) for x in completions]
    else:
        completions.sort(key=ac_app.default_sort_key)

    assert ac_app.completion_matches == completions


@pytest.mark.parametrize('pos, text, completions', [
    (1, '', AutoCompleteTester.static_choices_list),
    (1, 's', ['static', 'stop']),
    (2, '', AutoCompleteTester.choices_from_provider),
    (2, 'pr', ['provider', 'probably']),
])
def test_autocomp_positional_choices_completion(ac_app, pos, text, completions):
    # Generate line were preceding positionals are already filled
    line = 'choices {} {}'.format('foo ' * (pos - 1), text)
    endidx = len(line)
    begidx = endidx - len(text)

    first_match = complete_tester(text, line, begidx, endidx, ac_app)
    if completions:
        assert first_match is not None
    else:
        assert first_match is None

    assert ac_app.completion_matches == sorted(completions, key=ac_app.default_sort_key)


@pytest.mark.parametrize('flag, text, completions', [
    ('-c', '', AutoCompleteTester.completions_for_flag),
    ('--completer', 'f', ['flag', 'fairly'])
])
def test_autocomp_flag_completers(ac_app, flag, text, completions):
    line = 'completer {} {}'.format(flag, text)
    endidx = len(line)
    begidx = endidx - len(text)

    first_match = complete_tester(text, line, begidx, endidx, ac_app)
    if completions:
        assert first_match is not None
    else:
        assert first_match is None

    assert ac_app.completion_matches == sorted(completions, key=ac_app.default_sort_key)


@pytest.mark.parametrize('pos, text, completions', [
    (1, '', AutoCompleteTester.completions_for_pos_1),
    (1, 'p', ['positional_1', 'probably']),
    (2, '', AutoCompleteTester.completions_for_pos_2),
    (2, 'm', ['missed', 'me']),
])
def test_autocomp_positional_completers(ac_app, pos, text, completions):
    # Generate line were preceding positionals are already filled
    line = 'completer {} {}'.format('foo ' * (pos - 1), text)
    endidx = len(line)
    begidx = endidx - len(text)

    first_match = complete_tester(text, line, begidx, endidx, ac_app)
    if completions:
        assert first_match is not None
    else:
        assert first_match is None

    assert ac_app.completion_matches == sorted(completions, key=ac_app.default_sort_key)


def test_autocomp_blank_token(ac_app):
    """Force a blank token to make sure ArgparseCompleter consumes them like argparse does"""
    from cmd2.argparse_completer import ArgparseCompleter

    blank = ''

    # Blank flag arg will be consumed. Therefore we expect to be completing the first positional.
    text = ''
    line = 'completer -c {} {}'.format(blank, text)
    endidx = len(line)
    begidx = endidx - len(text)

    completer = ArgparseCompleter(ac_app.completer_parser, ac_app)
    tokens = ['completer', '-c', blank, text]
    completions = completer.complete_command(tokens, text, line, begidx, endidx)
    assert sorted(completions) == sorted(AutoCompleteTester.completions_for_pos_1)

    # Blank arg for first positional will be consumed. Therefore we expect to be completing the second positional.
    text = ''
    line = 'completer {} {}'.format(blank, text)
    endidx = len(line)
    begidx = endidx - len(text)

    completer = ArgparseCompleter(ac_app.completer_parser, ac_app)
    tokens = ['completer', blank, text]
    completions = completer.complete_command(tokens, text, line, begidx, endidx)
    assert sorted(completions) == sorted(AutoCompleteTester.completions_for_pos_2)


@pytest.mark.parametrize('num_aliases, show_description', [
    # The number of completion results determines if the description field of CompletionItems gets displayed
    # in the tab completions. The count must be greater than 1 and less than ac_app.max_completion_items,
    # which defaults to 50.
    (1, False),
    (5, True),
    (100, False)
])
def test_completion_items(ac_app, num_aliases, show_description):
    # Create aliases
    for i in range(0, num_aliases):
        run_cmd(ac_app, 'alias create fake_alias{} help'.format(i))

    assert len(ac_app.aliases) == num_aliases

    text = 'fake_alias'
    line = 'alias list {}'.format(text)
    endidx = len(line)
    begidx = endidx - len(text)

    first_match = complete_tester(text, line, begidx, endidx, ac_app)
    assert first_match is not None
    assert len(ac_app.completion_matches) == num_aliases
    assert len(ac_app.display_matches) == num_aliases

    # If show_description is True, the alias's value will be in the display text
    assert ('help' in ac_app.display_matches[0]) == show_description


@pytest.mark.parametrize('args, completions', [
    # Flag with nargs = 2
    ('--set_value', AutoCompleteTester.set_value_choices),
    ('--set_value set', ['value', 'choices']),

    # Both args are filled. At positional arg now.
    ('--set_value set value', AutoCompleteTester.positional_choices),

    # Using the flag again will reset the choices available
    ('--set_value set value --set_value', AutoCompleteTester.set_value_choices),

    # Flag with nargs = ONE_OR_MORE
    ('--one_or_more', AutoCompleteTester.one_or_more_choices),
    ('--one_or_more one', ['or', 'more', 'choices']),

    # Flag with nargs = OPTIONAL
    ('--optional', AutoCompleteTester.optional_choices),

    # Only one arg allowed for an OPTIONAL. At positional now.
    ('--optional optional', AutoCompleteTester.positional_choices),

    # Flag with nargs range (1, 2)
    ('--range', AutoCompleteTester.range_choices),
    ('--range some', ['range', 'choices']),

    # Already used 2 args so at positional
    ('--range some range', AutoCompleteTester.positional_choices),

    # Flag with nargs = REMAINDER
    ('--remainder', AutoCompleteTester.remainder_choices),
    ('--remainder remainder ', ['choices ']),

    # No more flags can appear after a REMAINDER flag)
    ('--remainder choices --set_value', ['remainder ']),

    # Double dash ends the current flag
    ('--range choice --', AutoCompleteTester.positional_choices),

    # Double dash ends a REMAINDER flag
    ('--remainder remainder --', AutoCompleteTester.positional_choices),

    # No more flags after a double dash
    ('-- --one_or_more ', AutoCompleteTester.positional_choices),

    # Consume positional
    ('', AutoCompleteTester.positional_choices),
    ('positional', ['the', 'choices']),

    # Intermixed flag and positional
    ('positional --set_value', AutoCompleteTester.set_value_choices),
    ('positional --set_value set', ['choices', 'value']),

    # Intermixed flag and positional with flag finishing
    ('positional --set_value set value', ['the', 'choices']),
    ('positional --range choice --', ['the', 'choices']),

    # REMAINDER positional
    ('the positional', AutoCompleteTester.remainder_choices),
    ('the positional remainder', ['choices ']),
    ('the positional remainder choices', []),

    # REMAINDER positional. Flags don't work in REMAINDER
    ('the positional --set_value', AutoCompleteTester.remainder_choices),
    ('the positional remainder --set_value', ['choices '])
])
def test_autcomp_nargs(ac_app, args, completions):
    text = ''
    line = 'nargs {} {}'.format(args, text)
    endidx = len(line)
    begidx = endidx - len(text)

    first_match = complete_tester(text, line, begidx, endidx, ac_app)
    if completions:
        assert first_match is not None
    else:
        assert first_match is None

    assert ac_app.completion_matches == sorted(completions, key=ac_app.default_sort_key)


@pytest.mark.parametrize('command_and_args, text, is_error', [
    # Flag is finished before moving on
    ('hint --flag foo --', '', False),
    ('hint --flag foo --help', '', False),
    ('hint --flag foo', '--', False),

    ('nargs --one_or_more one --', '', False),
    ('nargs --one_or_more one or --set_value', '', False),
    ('nargs --one_or_more one or more', '--', False),

    ('nargs --set_value set value --', '', False),
    ('nargs --set_value set value --one_or_more', '', False),
    ('nargs --set_value set value', '--', False),
    ('nargs --set_val set value', '--', False),  # This exercises our abbreviated flag detection

    ('nargs --range choices --', '', False),
    ('nargs --range choices range --set_value', '', False),
    ('nargs --range range', '--', False),

    # Flag is not finished before moving on
    ('hint --flag --', '', True),
    ('hint --flag --help', '', True),
    ('hint --flag', '--', True),

    ('nargs --one_or_more --', '', True),
    ('nargs --one_or_more --set_value', '', True),
    ('nargs --one_or_more', '--', True),

    ('nargs --set_value set --', '', True),
    ('nargs --set_value set --one_or_more', '', True),
    ('nargs --set_value set', '--', True),
    ('nargs --set_val set', '--', True),  # This exercises our abbreviated flag detection

    ('nargs --range --', '', True),
    ('nargs --range --set_value', '', True),
    ('nargs --range', '--', True),
])
def test_unfinished_flag_error(ac_app, command_and_args, text, is_error, capsys):
    line = '{} {}'.format(command_and_args, text)
    endidx = len(line)
    begidx = endidx - len(text)

    complete_tester(text, line, begidx, endidx, ac_app)

    out, err = capsys.readouterr()
    assert is_error == all(x in out for x in ["Error: argument", "expected"])


def test_completion_items_arg_header(ac_app):
    # Test when metavar is None
    text = ''
    line = 'choices --desc_header {}'.format(text)
    endidx = len(line)
    begidx = endidx - len(text)

    complete_tester(text, line, begidx, endidx, ac_app)
    assert "DESC_HEADER" in ac_app.completion_header

    # Test when metavar is a string
    text = ''
    line = 'choices --no_header {}'.format(text)
    endidx = len(line)
    begidx = endidx - len(text)

    complete_tester(text, line, begidx, endidx, ac_app)
    assert ac_app.STR_METAVAR in ac_app.completion_header

    # Test when metavar is a tuple
    text = ''
    line = 'choices --tuple_metavar {}'.format(text)
    endidx = len(line)
    begidx = endidx - len(text)

    # We are completing the first argument of this flag. The first element in the tuple should be the column header.
    complete_tester(text, line, begidx, endidx, ac_app)
    assert ac_app.TUPLE_METAVAR[0].upper() in ac_app.completion_header

    text = ''
    line = 'choices --tuple_metavar token_1 {}'.format(text)
    endidx = len(line)
    begidx = endidx - len(text)

    # We are completing the second argument of this flag. The second element in the tuple should be the column header.
    complete_tester(text, line, begidx, endidx, ac_app)
    assert ac_app.TUPLE_METAVAR[1].upper() in ac_app.completion_header

    text = ''
    line = 'choices --tuple_metavar token_1 token_2 {}'.format(text)
    endidx = len(line)
    begidx = endidx - len(text)

    # We are completing the third argument of this flag. It should still be the second tuple element
    # in the column header since the tuple only has two strings in it.
    complete_tester(text, line, begidx, endidx, ac_app)
    assert ac_app.TUPLE_METAVAR[1].upper() in ac_app.completion_header


def test_completion_items_descriptive_header(ac_app):
    from cmd2.argparse_completer import DEFAULT_DESCRIPTIVE_HEADER

    # This argument provided a descriptive header
    text = ''
    line = 'choices --desc_header {}'.format(text)
    endidx = len(line)
    begidx = endidx - len(text)

    complete_tester(text, line, begidx, endidx, ac_app)
    assert ac_app.CUSTOM_DESC_HEADER in ac_app.completion_header

    # This argument did not provide a descriptive header, so it should be DEFAULT_DESCRIPTIVE_HEADER
    text = ''
    line = 'choices --no_header {}'.format(text)
    endidx = len(line)
    begidx = endidx - len(text)

    complete_tester(text, line, begidx, endidx, ac_app)
    assert DEFAULT_DESCRIPTIVE_HEADER in ac_app.completion_header


@pytest.mark.parametrize('command_and_args, text, has_hint', [
    # Normal cases
    ('hint', '', True),
    ('hint --flag', '', True),
    ('hint --suppressed_help', '', False),
    ('hint --suppressed_hint', '', False),

    # Hint because flag does not have enough values to be considered finished
    ('nargs --one_or_more', '-', True),

    # This flag has reached its minimum value count and therefore a new flag could start.
    # However the flag can still consume values and the text is not a single prefix character.
    # Therefor a hint will be shown.
    ('nargs --one_or_more choices', 'bad_completion', True),

    # Like the previous case, but this time text is a single prefix character which will cause flag
    # name completion to occur instead of a hint for the current flag.
    ('nargs --one_or_more choices', '-', False),

    # Hint because this is a REMAINDER flag and therefore no more flag name completions occur.
    ('nargs --remainder', '-', True),

    # No hint for the positional because text is a single prefix character which results in flag name completion
    ('hint', '-', False),

    # Hint because this is a REMAINDER positional and therefore no more flag name completions occur.
    ('nargs the choices', '-', True),
    ('nargs the choices remainder', '-', True),
])
def test_autocomp_hint(ac_app, command_and_args, text, has_hint, capsys):
    line = '{} {}'.format(command_and_args, text)
    endidx = len(line)
    begidx = endidx - len(text)

    complete_tester(text, line, begidx, endidx, ac_app)
    out, err = capsys.readouterr()
    if has_hint:
        assert "Hint:\n" in out
    else:
        assert not out


def test_autocomp_hint_no_help_text(ac_app, capsys):
    text = ''
    line = 'hint foo {}'.format(text)
    endidx = len(line)
    begidx = endidx - len(text)

    first_match = complete_tester(text, line, begidx, endidx, ac_app)
    out, err = capsys.readouterr()

    assert first_match is None
    assert not out == '''
Hint:
  NO_HELP_POS            

'''


@pytest.mark.parametrize('args, text', [
    # Exercise a flag arg and choices function that raises a CompletionError
    ('--choice ', 'choice'),

    # Exercise a positional arg and completer that raises a CompletionError
    ('', 'completer')
])
def test_completion_error(ac_app, capsys, args, text):
    line = 'raise_completion_error {} {}'.format(args, text)
    endidx = len(line)
    begidx = endidx - len(text)

    first_match = complete_tester(text, line, begidx, endidx, ac_app)
    out, err = capsys.readouterr()

    assert first_match is None
    assert "{} broke something".format(text) in out


@pytest.mark.parametrize('command_and_args, completions', [
    # Exercise a choices function that receives arg_tokens dictionary
    ('arg_tokens choice subcmd', ['choice', 'subcmd']),

    # Exercise a completer that receives arg_tokens dictionary
    ('arg_tokens completer subcmd fake', ['completer', 'subcmd']),

    # Exercise overriding parent_arg from the subcommand
    ('arg_tokens completer subcmd --parent_arg override fake', ['override', 'subcmd'])
])
def test_arg_tokens(ac_app, command_and_args, completions):
    text = ''
    line = '{} {}'.format(command_and_args, text)
    endidx = len(line)
    begidx = endidx - len(text)

    first_match = complete_tester(text, line, begidx, endidx, ac_app)
    if completions:
        assert first_match is not None
    else:
        assert first_match is None

    assert ac_app.completion_matches == sorted(completions, key=ac_app.default_sort_key)


@pytest.mark.parametrize('command_and_args, text, output_contains, first_match', [
    # Group isn't done. Hint will show for optional positional and no completions returned
    ('mutex', '', 'the optional positional', None),

    # Group isn't done. Flag name will still complete.
    ('mutex', '--fl', '', '--flag '),

    # Group isn't done. Flag hint will show.
    ('mutex --flag', '', 'the flag arg', None),

    # Group finished by optional positional. No flag name will complete.
    ('mutex pos_val', '--fl', '', None),

    # Group finished by optional positional. Error will display trying to complete the flag's value.
    ('mutex pos_val --flag', '', 'f/--flag: not allowed with argument optional_pos', None),

    # Group finished by --flag. Optional positional will be skipped and last_arg will show its hint.
    ('mutex --flag flag_val', '', 'the last arg', None),

    # Group finished by --flag. Other flag name won't complete.
    ('mutex --flag flag_val', '--oth', '', None),

    # Group finished by --flag. Error will display trying to complete other flag's value.
    ('mutex --flag flag_val --other', '', '-o/--other_flag: not allowed with argument -f/--flag', None),

    # Group finished by --flag. That same flag can be used again so it's hint will show.
    ('mutex --flag flag_val --flag', '', 'the flag arg', None)
])
def test_complete_mutex_group(ac_app, command_and_args, text, output_contains, first_match, capsys):
    line = '{} {}'.format(command_and_args, text)
    endidx = len(line)
    begidx = endidx - len(text)

    assert first_match == complete_tester(text, line, begidx, endidx, ac_app)

    out, err = capsys.readouterr()
    assert output_contains in out


def test_single_prefix_char():
    from cmd2.argparse_completer import _single_prefix_char
    parser = Cmd2ArgumentParser(prefix_chars='-+')

    # Invalid
    assert not _single_prefix_char('', parser)
    assert not _single_prefix_char('--', parser)
    assert not _single_prefix_char('-+', parser)
    assert not _single_prefix_char('++has space', parser)
    assert not _single_prefix_char('foo', parser)

    # Valid
    assert _single_prefix_char('-', parser)
    assert _single_prefix_char('+', parser)


def test_looks_like_flag():
    from cmd2.argparse_completer import _looks_like_flag
    parser = Cmd2ArgumentParser()

    # Does not start like a flag
    assert not _looks_like_flag('', parser)
    assert not _looks_like_flag('non-flag', parser)
    assert not _looks_like_flag('-', parser)
    assert not _looks_like_flag('--has space', parser)
    assert not _looks_like_flag('-2', parser)

    # Does start like a flag
    assert _looks_like_flag('--', parser)
    assert _looks_like_flag('-flag', parser)
    assert _looks_like_flag('--flag', parser)


def test_complete_command_no_tokens(ac_app):
    from cmd2.argparse_completer import ArgparseCompleter

    parser = Cmd2ArgumentParser()
    ac = ArgparseCompleter(parser, ac_app)

    completions = ac.complete_command(tokens=[], text='', line='', begidx=0, endidx=0)
    assert not completions


def test_complete_command_help_no_tokens(ac_app):
    from cmd2.argparse_completer import ArgparseCompleter

    parser = Cmd2ArgumentParser()
    ac = ArgparseCompleter(parser, ac_app)

    completions = ac.complete_subcommand_help(tokens=[], text='', line='', begidx=0, endidx=0)
    assert not completions<|MERGE_RESOLUTION|>--- conflicted
+++ resolved
@@ -67,19 +67,15 @@
     ############################################################################################################
     # Begin code related to testing choices and choices_provider parameters
     ############################################################################################################
-<<<<<<< HEAD
+    STR_METAVAR = "HEADLESS"
+    TUPLE_METAVAR = ('arg1', 'others')
+    CUSTOM_DESC_HEADER = "Custom Header"
+
     static_int_choices_list = [-1, 1, -2, 2, 0, -12]
     static_choices_list = ['static', 'choices', 'stop', 'here']
     choices_from_provider = ['choices', 'provider', 'probably', 'improved']
 
     def choices_provider(self) -> List[str]:
-=======
-    STR_METAVAR = "HEADLESS"
-    TUPLE_METAVAR = ('arg1', 'others')
-    CUSTOM_DESC_HEADER = "Custom Header"
-
-    def choices_method(self) -> List[str]:
->>>>>>> 5dd2d03e
         """Method that provides choices"""
         return self.choices_from_provider
 
@@ -96,25 +92,16 @@
     # Flag args for choices command. Include string and non-string arg types.
     choices_parser.add_argument("-l", "--list", help="a flag populated with a choices list",
                                 choices=static_choices_list)
-<<<<<<< HEAD
     choices_parser.add_argument("-p", "--provider", help="a flag populated with a choices provider",
                                 choices_provider=choices_provider)
-    choices_parser.add_argument('-n', "--no_header", help='this arg has a no descriptive header',
-                                choices_provider=completion_item_method)
-=======
-    choices_parser.add_argument("-f", "--function", help="a flag populated with a choices function",
-                                choices_function=choices_function)
-    choices_parser.add_argument("-m", "--method", help="a flag populated with a choices method",
-                                choices_method=choices_method)
     choices_parser.add_argument('-d', "--desc_header", help='this arg has a descriptive header',
-                                choices_method=completion_item_method,
+                                choices_provider=completion_item_method,
                                 descriptive_header=CUSTOM_DESC_HEADER)
     choices_parser.add_argument('-n', "--no_header", help='this arg has no descriptive header',
-                                choices_method=completion_item_method, metavar=STR_METAVAR)
+                                choices_provider=completion_item_method, metavar=STR_METAVAR)
     choices_parser.add_argument('-t', "--tuple_metavar", help='this arg has tuple for a metavar',
-                                choices_method=completion_item_method, metavar=TUPLE_METAVAR,
+                                choices_provider=completion_item_method, metavar=TUPLE_METAVAR,
                                 nargs=argparse.ONE_OR_MORE)
->>>>>>> 5dd2d03e
     choices_parser.add_argument('-i', '--int', type=int, help='a flag with an int type',
                                 choices=static_int_choices_list)
 
