--- conflicted
+++ resolved
@@ -37,16 +37,8 @@
     return standalone_choices
 
 
-<<<<<<< HEAD
-
-def completer_takes_arg_tokens(text: str, line: str, begidx: int, endidx: int, arg_tokens: argparse.Namespace) -> List[str]:
-    """Completer function that receives arg_tokens from ArgparseCompleter"""
-    match_against = [arg_tokens['parent_arg'][0], arg_tokens['subcommand'][0]]
-    return basic_complete(text, line, begidx, endidx, match_against)
-=======
 def standalone_completer(cli: cmd2.Cmd, text: str, line: str, begidx: int, endidx: int) -> List[str]:
     return cli.basic_complete(text, line, begidx, endidx, standalone_completions)
->>>>>>> 06aaf962
 
 
 # noinspection PyMethodMayBeStatic,PyUnusedLocal,PyProtectedMember
@@ -130,49 +122,6 @@
     choices_parser = Cmd2ArgumentParser()
 
     # Flag args for choices command. Include string and non-string arg types.
-<<<<<<< HEAD
-    choices_parser.add_argument("-l", "--list", help="a flag populated with a choices list", choices=static_choices_list)
-    choices_parser.add_argument(
-        "-f", "--function", help="a flag populated with a choices function", choices_function=choices_function
-    )
-    choices_parser.add_argument("-m", "--method", help="a flag populated with a choices method", choices_method=choices_method)
-    choices_parser.add_argument(
-        '-d',
-        "--desc_header",
-        help='this arg has a descriptive header',
-        choices_method=completion_item_method,
-        descriptive_header=CUSTOM_DESC_HEADER,
-    )
-    choices_parser.add_argument(
-        '-n',
-        "--no_header",
-        help='this arg has no descriptive header',
-        choices_method=completion_item_method,
-        metavar=STR_METAVAR,
-    )
-    choices_parser.add_argument(
-        '-t',
-        "--tuple_metavar",
-        help='this arg has tuple for a metavar',
-        choices_method=completion_item_method,
-        metavar=TUPLE_METAVAR,
-        nargs=argparse.ONE_OR_MORE,
-    )
-    choices_parser.add_argument('-i', '--int', type=int, help='a flag with an int type', choices=int_choices)
-
-    # Positional args for choices command
-    choices_parser.add_argument("list_pos", help="a positional populated with a choices list", choices=static_choices_list)
-    choices_parser.add_argument(
-        "function_pos", help="a positional populated with a choices function", choices_function=choices_function
-    )
-    choices_parser.add_argument(
-        "method_pos", help="a positional populated with a choices method", choices_method=choices_method
-    )
-    choices_parser.add_argument(
-        'non_negative_int', type=int, help='a positional with non-negative int choices', choices=non_negative_int_choices
-    )
-    choices_parser.add_argument('empty_choices', help='a positional with empty choices', choices=[])
-=======
     choices_parser.add_argument("-l", "--list", help="a flag populated with a choices list",
                                 choices=static_choices_list)
     choices_parser.add_argument("-p", "--provider", help="a flag populated with a choices provider",
@@ -197,7 +146,6 @@
                                 choices=non_negative_int_choices)
     choices_parser.add_argument('empty_choices', help='a positional with empty choices',
                                 choices=[])
->>>>>>> 06aaf962
 
     @with_argparser(choices_parser)
     def do_choices(self, args: argparse.Namespace) -> None:
@@ -222,20 +170,6 @@
     completer_parser = Cmd2ArgumentParser()
 
     # Flag args for completer command
-<<<<<<< HEAD
-    completer_parser.add_argument(
-        "-f", "--function", help="a flag using a completer function", completer_function=completer_function
-    )
-    completer_parser.add_argument("-m", "--method", help="a flag using a completer method", completer_method=completer_method)
-
-    # Positional args for completer command
-    completer_parser.add_argument(
-        "function_pos", help="a positional using a completer function", completer_function=completer_function
-    )
-    completer_parser.add_argument(
-        "method_pos", help="a positional using a completer method", completer_method=completer_method
-    )
-=======
     completer_parser.add_argument("-c", "--completer", help="a flag using a completer",
                                   completer=flag_completer)
 
@@ -244,7 +178,6 @@
                                   completer=pos_1_completer)
     completer_parser.add_argument("pos_2", help="a positional using a completer method",
                                   completer=pos_2_completer)
->>>>>>> 06aaf962
 
     @with_argparser(completer_parser)
     def do_completer(self, args: argparse.Namespace) -> None:
@@ -312,15 +245,10 @@
         raise CompletionError('choice broke something')
 
     comp_error_parser = Cmd2ArgumentParser()
-<<<<<<< HEAD
-    comp_error_parser.add_argument('completer', help='positional arg', completer_method=completer_raise_error)
-    comp_error_parser.add_argument('--choice', help='flag arg', choices_method=choice_raise_error)
-=======
     comp_error_parser.add_argument('completer_pos', help='positional arg',
                                    completer=completer_raise_error)
     comp_error_parser.add_argument('--choice', help='flag arg',
                                    choices_provider=choice_raise_error)
->>>>>>> 06aaf962
 
     @with_argparser(comp_error_parser)
     def do_raise_completion_error(self, args: argparse.Namespace) -> None:
@@ -588,28 +516,6 @@
     else:
         assert first_match is None
 
-<<<<<<< HEAD
-    assert ac_app.completion_matches == sorted(
-        completion_matches, key=ac_app.default_sort_key
-    ) and ac_app.display_matches == sorted(display_matches, key=ac_app.default_sort_key)
-
-
-@pytest.mark.parametrize(
-    'flag, text, completions',
-    [
-        ('-l', '', static_choices_list),
-        ('--list', 's', ['static', 'stop']),
-        ('-f', '', choices_from_function),
-        ('--function', 'ch', ['choices', 'chatty']),
-        ('-m', '', choices_from_method),
-        ('--method', 'm', ['method', 'most']),
-        ('-i', '', int_choices),
-        ('--int', '1', ['1 ']),
-        ('--int', '-', [-1, -2, -12]),
-        ('--int', '-1', [-1, -12]),
-    ],
-)
-=======
     assert (ac_app.completion_matches == sorted(completion_matches, key=ac_app.default_sort_key) and
             ac_app.display_matches == sorted(display_matches, key=ac_app.default_sort_key))
 
@@ -624,7 +530,6 @@
     ('--int', '-', [-1, -2, -12]),
     ('--int', '-1', [-1, -12])
 ])
->>>>>>> 06aaf962
 def test_autocomp_flag_choices_completion(ac_app, flag, text, completions):
     line = 'choices {} {}'.format(flag, text)
     endidx = len(line)
@@ -646,22 +551,6 @@
     assert ac_app.completion_matches == completions
 
 
-<<<<<<< HEAD
-@pytest.mark.parametrize(
-    'pos, text, completions',
-    [
-        (1, '', static_choices_list),
-        (1, 's', ['static', 'stop']),
-        (2, '', choices_from_function),
-        (2, 'ch', ['choices', 'chatty']),
-        (3, '', choices_from_method),
-        (3, 'm', ['method', 'most']),
-        (4, '', non_negative_int_choices),
-        (4, '2', [2, 22]),
-        (5, '', []),
-    ],
-)
-=======
 @pytest.mark.parametrize('pos, text, completions', [
     (1, '', ArgparseCompleterTester.static_choices_list),
     (1, 's', ['static', 'stop']),
@@ -671,7 +560,6 @@
     (3, '2', [2, 22]),
     (4, '', []),
 ])
->>>>>>> 06aaf962
 def test_autocomp_positional_choices_completion(ac_app, pos, text, completions):
     # Generate line were preceding positionals are already filled
     line = 'choices {} {}'.format('foo ' * (pos - 1), text)
@@ -715,22 +603,10 @@
     assert first_match is not None and ac_app.completion_matches == option_strings
 
 
-<<<<<<< HEAD
-@pytest.mark.parametrize(
-    'flag, text, completions',
-    [
-        ('-f', '', completions_from_function),
-        ('--function', 'f', ['function', 'fairly']),
-        ('-m', '', completions_from_method),
-        ('--method', 'm', ['method', 'missed']),
-    ],
-)
-=======
 @pytest.mark.parametrize('flag, text, completions', [
     ('-c', '', ArgparseCompleterTester.completions_for_flag),
     ('--completer', 'f', ['flag', 'fairly'])
 ])
->>>>>>> 06aaf962
 def test_autocomp_flag_completers(ac_app, flag, text, completions):
     line = 'completer {} {}'.format(flag, text)
     endidx = len(line)
@@ -745,24 +621,12 @@
     assert ac_app.completion_matches == sorted(completions, key=ac_app.default_sort_key)
 
 
-<<<<<<< HEAD
-@pytest.mark.parametrize(
-    'pos, text, completions',
-    [
-        (1, '', completions_from_function),
-        (1, 'c', ['completions', 'complete']),
-        (2, '', completions_from_method),
-        (2, 'm', ['method', 'missed']),
-    ],
-)
-=======
 @pytest.mark.parametrize('pos, text, completions', [
     (1, '', ArgparseCompleterTester.completions_for_pos_1),
     (1, 'p', ['positional_1', 'probably']),
     (2, '', ArgparseCompleterTester.completions_for_pos_2),
     (2, 'm', ['missed', 'me']),
 ])
->>>>>>> 06aaf962
 def test_autocomp_positional_completers(ac_app, pos, text, completions):
     # Generate line were preceding positionals are already filled
     line = 'completer {} {}'.format('foo ' * (pos - 1), text)
@@ -841,59 +705,6 @@
     assert ('help' in ac_app.display_matches[0]) == show_description
 
 
-<<<<<<< HEAD
-@pytest.mark.parametrize(
-    'args, completions',
-    [
-        # Flag with nargs = 2
-        ('--set_value', set_value_choices),
-        ('--set_value set', ['value', 'choices']),
-        # Both args are filled. At positional arg now.
-        ('--set_value set value', positional_choices),
-        # Using the flag again will reset the choices available
-        ('--set_value set value --set_value', set_value_choices),
-        # Flag with nargs = ONE_OR_MORE
-        ('--one_or_more', one_or_more_choices),
-        ('--one_or_more one', ['or', 'more', 'choices']),
-        # Flag with nargs = OPTIONAL
-        ('--optional', optional_choices),
-        # Only one arg allowed for an OPTIONAL. At positional now.
-        ('--optional optional', positional_choices),
-        # Flag with nargs range (1, 2)
-        ('--range', range_choices),
-        ('--range some', ['range', 'choices']),
-        # Already used 2 args so at positional
-        ('--range some range', positional_choices),
-        # Flag with nargs = REMAINDER
-        ('--remainder', remainder_choices),
-        ('--remainder remainder ', ['choices ']),
-        # No more flags can appear after a REMAINDER flag)
-        ('--remainder choices --set_value', ['remainder ']),
-        # Double dash ends the current flag
-        ('--range choice --', positional_choices),
-        # Double dash ends a REMAINDER flag
-        ('--remainder remainder --', positional_choices),
-        # No more flags after a double dash
-        ('-- --one_or_more ', positional_choices),
-        # Consume positional
-        ('', positional_choices),
-        ('positional', ['the', 'choices']),
-        # Intermixed flag and positional
-        ('positional --set_value', set_value_choices),
-        ('positional --set_value set', ['choices', 'value']),
-        # Intermixed flag and positional with flag finishing
-        ('positional --set_value set value', ['the', 'choices']),
-        ('positional --range choice --', ['the', 'choices']),
-        # REMAINDER positional
-        ('the positional', remainder_choices),
-        ('the positional remainder', ['choices ']),
-        ('the positional remainder choices', []),
-        # REMAINDER positional. Flags don't work in REMAINDER
-        ('the positional --set_value', remainder_choices),
-        ('the positional remainder --set_value', ['choices ']),
-    ],
-)
-=======
 @pytest.mark.parametrize('args, completions', [
     # Flag with nargs = 2
     ('--set_value', ArgparseCompleterTester.set_value_choices),
@@ -959,7 +770,6 @@
     ('the positional --set_value', ArgparseCompleterTester.remainder_choices),
     ('the positional remainder --set_value', ['choices '])
 ])
->>>>>>> 06aaf962
 def test_autcomp_nargs(ac_app, args, completions):
     text = ''
     line = 'nargs {} {}'.format(args, text)
