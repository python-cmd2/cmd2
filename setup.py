#!/usr/bin/python
# coding=utf-8
"""
Setuptools setup file, used to install or test 'cmd2'
"""
import sys

import setuptools
from setuptools import setup

VERSION = '0.9.0'
DESCRIPTION = "cmd2 - a tool for building interactive command line applications in Python"
LONG_DESCRIPTION = """cmd2 is a tool for building interactive command line applications in Python. Its goal is to make 
it quick and easy for developers to build feature-rich and user-friendly interactive command line applications.  It 
provides a simple API which is an extension of Python's built-in cmd module.  cmd2 provides a wealth of features on top 
of cmd to make your life easier and eliminates much of the boilerplate code which would be necessary when using cmd.

The latest documentation for cmd2 can be read online here:
https://cmd2.readthedocs.io/

Main features:

    - Searchable command history (`history` command and `<Ctrl>+r`)
    - Text file scripting of your application with `load` (`@`) and `_relative_load` (`@@`)
    - Python scripting of your application with ``pyscript``
    - Run shell commands with ``!``
    - Pipe command output to shell commands with `|`
    - Redirect command output to file with `>`, `>>`; input from file with `<`
    - Bare `>`, `>>` with no filename send output to paste buffer (clipboard)
    - `py` enters interactive Python console (opt-in `ipy` for IPython console)
    - Multi-line commands
    - Special-character command shortcuts (beyond cmd's `?` and `!`)
    - Settable environment parameters
    - Parsing commands with arguments using `argparse`, including support for sub-commands
    - Unicode character support
    - Good tab-completion of commands, sub-commands, file system paths, and shell commands
    - Support for Python 3.4+ on Windows, macOS, and Linux
    - Trivial to provide built-in help for all commands
    - Built-in regression testing framework for your applications (transcript-based testing)
    - Transcripts for use with built-in regression can be automatically generated from `history -t`

Usable without modification anywhere cmd is used; simply import cmd2.Cmd in place of cmd.Cmd.
"""

CLASSIFIERS = list(filter(None, map(str.strip,
"""
Development Status :: 5 - Production/Stable
Environment :: Console
Operating System :: OS Independent
Intended Audience :: Developers
Intended Audience :: System Administrators
License :: OSI Approved :: MIT License
Programming Language :: Python
Programming Language :: Python :: 3
Programming Language :: Python :: 3.4
Programming Language :: Python :: 3.5
Programming Language :: Python :: 3.6
Programming Language :: Python :: 3.7
Programming Language :: Python :: Implementation :: CPython
Programming Language :: Python :: Implementation :: PyPy3
Topic :: Software Development :: Libraries :: Python Modules
""".splitlines())))

<<<<<<< HEAD
INSTALL_REQUIRES = ['pyparsing >= 2.0.1', 'ply', 'pyperclip', 'six']
=======
INSTALL_REQUIRES = ['pyparsing >= 2.1.0', 'pyperclip >= 1.5.27']
>>>>>>> 7560b0a9

EXTRAS_REQUIRE = {
    # Windows also requires pyreadline to ensure tab completion works
    ":sys_platform=='win32'": ['pyreadline'],
    # POSIX OSes also require wcwidth for correctly estimating the displayed width of unicode chars
    ":sys_platform!='win32'": ['wcwidth'],
    # Python 3.4 and earlier require contextlib2 for temporarily redirecting stderr and stdout
    ":python_version<'3.5'": ['contextlib2'],
}

if int(setuptools.__version__.split('.')[0]) < 18:
    EXTRAS_REQUIRE = {}
    if sys.platform.startswith('win'):
        INSTALL_REQUIRES.append('pyreadline')
    else:
        INSTALL_REQUIRES.append('wcwidth')
    if sys.version_info < (3, 5):
        INSTALL_REQUIRES.append('contextlib2')

TESTS_REQUIRE = ['pytest', 'pytest-xdist']
DOCS_REQUIRE = ['sphinx', 'sphinx_rtd_theme', 'pyparsing', 'pyperclip', 'wcwidth']

setup(
    name="cmd2",
    version=VERSION,
    description=DESCRIPTION,
    long_description=LONG_DESCRIPTION,
    classifiers=CLASSIFIERS,
    author='Catherine Devlin',
    author_email='catherine.devlin@gmail.com',
    url='https://github.com/python-cmd2/cmd2',
    license='MIT',
    platforms=['any'],
    packages=['cmd2'],
    keywords='command prompt console cmd',
    install_requires=INSTALL_REQUIRES,
    extras_require=EXTRAS_REQUIRE,
    tests_require=TESTS_REQUIRE,
)<|MERGE_RESOLUTION|>--- conflicted
+++ resolved
@@ -61,11 +61,7 @@
 Topic :: Software Development :: Libraries :: Python Modules
 """.splitlines())))
 
-<<<<<<< HEAD
-INSTALL_REQUIRES = ['pyparsing >= 2.0.1', 'ply', 'pyperclip', 'six']
-=======
 INSTALL_REQUIRES = ['pyparsing >= 2.1.0', 'pyperclip >= 1.5.27']
->>>>>>> 7560b0a9
 
 EXTRAS_REQUIRE = {
     # Windows also requires pyreadline to ensure tab completion works
